[build-system]
requires = ["flit_core >=3.2,<4"]
build-backend = "flit_core.buildapi"

[project]
# Check https://flit.readthedocs.io/en/latest/pyproject_toml.html for all available sections
name = "ansys-turbogrid-core"
dynamic = ["version"]
description = "A python wrapper for Ansys TurboGrid"
readme = "README.rst"
requires-python = ">=3.10,<4"
license = {file = "LICENSE"}

authors = [
    {name = "ANSYS, Inc.", email = "pyansys.core@ansys.com"},
]
maintainers = [
    {name = "ANSYS, Inc.", email = "pyansys.core@ansys.com"},
]

classifiers = [
    "Development Status :: 0 - Dev",
    "Intended Audience :: Science/Research",
    "Topic :: Scientific/Engineering :: Information Analysis",
    "License :: OSI Approved :: MIT License",
    "Operating System :: OS Independent",
    "Programming Language :: Python :: 3",
    "Programming Language :: Python :: 3.10",
    "Programming Language :: Python :: 3.11",
]

dependencies = [
    "ansys-turbogrid-api>=0.1.7",
    "matplotlib>=3.5.1",
]

[project.optional-dependencies]
tests = [
    "matplotlib>=3.5.1",
    "pytest==7.2.2",
]
doc = [
    "ansys-sphinx-theme==0.9.9",
    "autodocsumm==0.2.11",
    "ipyvtklink==0.2.3",
    "jupyter_sphinx==0.4.0",
    "jupytext==1.14.6",
    "nbconvert==7.6.0",
    "nbsphinx==0.9.2",
    "notebook==6.5.4",
    "numpydoc==1.5.0",
    "panel==1.1.1",
    "Sphinx==7.0.1",
<<<<<<< HEAD
    "sphinx-autoapi==2.1.0",
    "sphinx-autodoc-typehints==1.23.2",
=======
    "sphinx-autoapi==2.1.1",
    "sphinx-autodoc-typehints==1.23.0",
>>>>>>> 11893414
    "sphinx-copybutton==0.5.2",
    "sphinx-gallery==0.13.0",
]

[project.urls]
Source = "https://github.com/ansys/pyturbogrid"
Homepage = "https://turbogrid.docs.pyansys.com/version/stable/"
Documentation = "https://turbogrid.docs.pyansys.com/version/stable/"
Tracker = "https://github.com/ansys/pyturbogrid/issues"

[tool.flit.module]
name = "ansys.turbogrid.core"

[tool.black]
line-length = 100

[tool.isort]
profile = "black"
force_sort_within_sections = true
line_length = 100
default_section = "THIRDPARTY"
src_paths = ["doc", "src", "tests"]

[[tool.poetry.source]]
name = "privatepypi"
url = "https://pkgs.dev.azure.com/pyansys/_packaging/pyansys/pypi/simple/"
default = false
secondary = true

[tool.poetry.dependencies]
python = ">=3.7,<4.0"
ansys-turbogrid-api = {source = "privatepypi"}


# [tool.coverage.run]
# source = ["ansys.turbogrid"]

# [tool.coverage.report]
# show_missing = true

# [tool.pytest.ini_options]
# minversion = "7.1"
# addopts = "-ra --cov=ansys.turbogrid --cov-report html:.cov/html --cov-report xml:.cov/xml --cov-report term -vv --image_cache_dir tests/integration/image_cache"
# testpaths = [
#     "tests",
# ]<|MERGE_RESOLUTION|>--- conflicted
+++ resolved
@@ -51,13 +51,8 @@
     "numpydoc==1.5.0",
     "panel==1.1.1",
     "Sphinx==7.0.1",
-<<<<<<< HEAD
-    "sphinx-autoapi==2.1.0",
+    "sphinx-autoapi==2.1.1",
     "sphinx-autodoc-typehints==1.23.2",
-=======
-    "sphinx-autoapi==2.1.1",
-    "sphinx-autodoc-typehints==1.23.0",
->>>>>>> 11893414
     "sphinx-copybutton==0.5.2",
     "sphinx-gallery==0.13.0",
 ]
