--- conflicted
+++ resolved
@@ -41,15 +41,10 @@
 Jinja2 = ">=3.1.2"
 ansys-turbogrid-api = ">=0.4.4"
 # ansys-turbogrid-api = { path = "../ansys-api-turbogrid/", develop = true } # Uncomment this if you have access to a local repo
-<<<<<<< HEAD
 toml = "0.10.2"                                                            # This should be picked up from ansys-turbogrid-api once its lock file is updated
 pyvista = ">=0.43.8,<0.45.0"
 pyyaml = "^6.0.2"
 deepdiff = "^8.4.2"
-=======
-toml = "0.10.2"              # This should be picked up from ansys-turbogrid-api once its lock file is updated
-pyvista = ">=0.43.8,<0.46.0"
->>>>>>> 2526a699
 
 [tool.poetry.group.doc]
 optional = true
