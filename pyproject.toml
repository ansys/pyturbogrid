--- conflicted
+++ resolved
@@ -53,13 +53,8 @@
     "jupytext==1.16.1",
     "nbconvert==7.16.3",
     "nbsphinx==0.9.3",
-<<<<<<< HEAD
-    "notebook==7.1.1",
+    "notebook==7.1.2",
     "numpydoc==1.7.0",
-=======
-    "notebook==7.1.2",
-    "numpydoc==1.6.0",
->>>>>>> 659c64a3
     "panel==1.3.8",
     "Sphinx==7.2.6",
     "sphinx-autoapi==3.0.0",
