[build-system]
requires = ["flit_core >=3.2,<4"]
build-backend = "flit_core.buildapi"

[project]
# Check https://flit.readthedocs.io/en/latest/pyproject_toml.html for all available sections
name = "ansys-turbogrid-core"
version = "0.4.dev0"
description = "A python wrapper for Ansys TurboGrid"
readme = "README.rst"
requires-python = ">=3.8,<4"
license = {file = "LICENSE"}

authors = [
    {name = "ANSYS, Inc.", email = "pyansys.core@ansys.com"},
]
maintainers = [
    {name = "ANSYS, Inc.", email = "pyansys.core@ansys.com"},
]

classifiers = [
    "Development Status :: 4 - Beta",
    "Intended Audience :: Science/Research",
    "Topic :: Scientific/Engineering :: Information Analysis",
    "License :: OSI Approved :: MIT License",
    "Operating System :: OS Independent",
    "Programming Language :: Python :: 3",
    "Programming Language :: Python :: 3.8",
    "Programming Language :: Python :: 3.9",
    "Programming Language :: Python :: 3.10",
    "Programming Language :: Python :: 3.11",
]

dependencies = [
    "ansys-turbogrid-api>=0.4.dev1",
    "matplotlib>=3.5.1",
    "importlib-metadata>=4.0",
    "fabric>=3.2.2",
    "Jinja2>=3.1.2",
]

[project.optional-dependencies]
tests = [
    "matplotlib>=3.5.1",
    "pytest==8.1.1",
    "pytest-cov==4.1.0",
]
doc = [
<<<<<<< HEAD
    "ansys-sphinx-theme==0.13.3",
    "autodocsumm==0.2.12",
=======
    "ansys-sphinx-theme==0.14.1",
    "autodocsumm==0.2.11",
>>>>>>> 8968dea2
    "ipyvtklink==0.2.3",
    "jupyter_sphinx==0.5.3",
    "jupytext==1.16.1",
    "nbconvert==7.16.2",
    "nbsphinx==0.9.3",
    "notebook==7.1.1",
    "numpydoc==1.6.0",
    "panel==1.3.8",
    "Sphinx==7.2.6",
    "sphinx-autoapi==3.0.0",
    "sphinx-autodoc-typehints==2.0.0",
    "sphinx-copybutton==0.5.2",
    "sphinx-gallery==0.15.0",
]

[project.urls]
Source = "https://github.com/ansys/pyturbogrid"
Homepage = "https://turbogrid.docs.pyansys.com"
Documentation = "https://turbogrid.docs.pyansys.com/version/stable/"
Tracker = "https://github.com/ansys/pyturbogrid/issues"

[tool.flit.module]
name = "ansys.turbogrid.core"

[tool.black]
line-length = 100

[tool.isort]
profile = "black"
force_sort_within_sections = true
line_length = 120
default_section = "THIRDPARTY"
src_paths = ["doc", "src", "tests"]

[tool.coverage.run]
source = ["ansys.turbogrid.core"]

[tool.coverage.report]
show_missing = true

[tool.pytest.ini_options]
minversion = "7.1"
addopts = "-ra --cov=ansys.turbogrid.core --cov-report html:.cov/html --cov-report xml:.cov/xml --cov-report term -vv"
testpaths = [
    "tests",
]<|MERGE_RESOLUTION|>--- conflicted
+++ resolved
@@ -46,13 +46,8 @@
     "pytest-cov==4.1.0",
 ]
 doc = [
-<<<<<<< HEAD
-    "ansys-sphinx-theme==0.13.3",
+    "ansys-sphinx-theme==0.14.1",
     "autodocsumm==0.2.12",
-=======
-    "ansys-sphinx-theme==0.14.1",
-    "autodocsumm==0.2.11",
->>>>>>> 8968dea2
     "ipyvtklink==0.2.3",
     "jupyter_sphinx==0.5.3",
     "jupytext==1.16.1",
