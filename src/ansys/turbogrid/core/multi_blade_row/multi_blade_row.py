# Copyright (C) 2023 - 2025 ANSYS, Inc. and/or its affiliates.
# SPDX-FileCopyrightText: 2023 ANSYS, Inc. All rights reserved
# SPDX-License-Identifier: MIT
#
#
# Permission is hereby granted, free of charge, to any person obtaining a copy
# of this software and associated documentation files (the "Software"), to deal
# in the Software without restriction, including without limitation the rights
# to use, copy, modify, merge, publish, distribute, sublicense, and/or sell
# copies of the Software, and to permit persons to whom the Software is
# furnished to do so, subject to the following conditions:
#
# The above copyright notice and this permission notice shall be included in all
# copies or substantial portions of the Software.
#
# THE SOFTWARE IS PROVIDED "AS IS", WITHOUT WARRANTY OF ANY KIND, EXPRESS OR
# IMPLIED, INCLUDING BUT NOT LIMITED TO THE WARRANTIES OF MERCHANTABILITY,
# FITNESS FOR A PARTICULAR PURPOSE AND NONINFRINGEMENT. IN NO EVENT SHALL THE
# AUTHORS OR COPYRIGHT HOLDERS BE LIABLE FOR ANY CLAIM, DAMAGES OR OTHER
# LIABILITY, WHETHER IN AN ACTION OF CONTRACT, TORT OR OTHERWISE, ARISING FROM,
# OUT OF OR IN CONNECTION WITH THE SOFTWARE OR THE USE OR OTHER DEALINGS IN THE
# SOFTWARE.


# A multi_blade_row (MBR) instance represents a single rotating machine.
# MBR will spawn a single_blade_row (SBR) for each blade that is being considered.
# MBR job dispatch has two concepts. Jobs may be dispatched to a single row,
# or multiple rows in parallel.
"""Module for working on a multi blade row turbomachinery case using PyTurboGrid instances in parallel."""

import concurrent.futures
from enum import IntEnum
from functools import partial
import json
import math
import os
from pathlib import Path, PurePath
import queue
import threading
import time
import traceback
from typing import Optional, Tuple

from ansys.turbogrid.api.pyturbogrid_core import PyTurboGrid

from ansys.turbogrid.core.launcher.container_helpers import container_helpers
from ansys.turbogrid.core.launcher.launcher import launch_turbogrid, launch_turbogrid_container
from ansys.turbogrid.core.mesh_statistics import mesh_statistics
from ansys.turbogrid.core.multi_blade_row.single_blade_row import single_blade_row
import ansys.turbogrid.core.ndf_parser.ndf_parser as ndf_parser


class MachineSizingStrategy(IntEnum):
    """
    These are machine sizing strategies that can be optionally applied using set_machine_sizing_strategy.

    Description
    -----------
    NONE
        No strategy applied. Blade Row sizings must be manually controlled via any one of:
            set_global_size_factor
            set_machine_base_size_factors
            set_machine_size_factor
            set_machine_target_node_count
    MIN_FACE_AREA
        This strategy attempts to size each blade row so that the element sizes are all equal,
        by using the blade row with the smallest face area as the target.
        This is the most robust strategy, although can result in many elements for the larger blade rows,
        and if the blade row is too large, the sizing may be huge.
    """

    NONE = 0
    MIN_FACE_AREA = 1


class InitStyle(IntEnum):
    NO_INIT = 0
    TGInit = 1
    CAD = 2


class multi_blade_row:
    """This class spawns multiple TG instances and can initialize and control an entire blade row at once."""

    initialized: bool = False
    init_file_path: Path
    all_blade_rows: dict
    all_blade_row_keys: list
    base_gsf: dict[str, float]
    turbogrid_location_type: PyTurboGrid.TurboGridLocationType
    tg_container_launch_settings: dict[str, str]
    turbogrid_path: str
    ndf_base_path: str
    ndf_file_name: str
    ndf_file_extension: str
    tg_kw_args = {}
    current_machine_sizing_strategy: MachineSizingStrategy = MachineSizingStrategy.NONE
    current_size_factor: float = 1.0
    tg_worker_instances = None

    # An instance of TG is kept around to do certain tasks.
    # This is simpler than launching a new TG every time one of these tasks are to be done.
    pyturbogrid_saas: PyTurboGrid = None
    pyturbogrid_saas_execution_control = None
    pyturbogrid_saas_port: int = None

    cached_tginit_filename: str = None
    cached_tginit_geometry: Tuple[list[any], list[str], list[any], dict] = None
    # cached_tginit_show_3d_faces: bool = None
    cached_blade_mesh_surfaces_stats: dict = None
    cached_blade_mesh_surfaces: list[any] = None

    log_prefix: str

    # Consider passing in the filename (whether ndf or tginit) as initializing as raii
    def __init__(
        self,
        turbogrid_location_type=PyTurboGrid.TurboGridLocationType.TURBOGRID_INSTALL,
        tg_container_launch_settings: dict[str, str] = {},
        turbogrid_path: str = None,
        tg_kw_args={},
        log_prefix: str = "",
    ):
        """
        Initialize the MBR object

        Parameters
        ----------
        turbogrid_location_type : PyTurboGrid.TurboGridLocationType, default: ``TURBOGRID_INSTALL``
            For container/cloud operation, this can be changed. Generally only used by devs/github.
        tg_container_launch_settings : dict[str, str], default: ``{}``
            For dev usage.
        turbogrid_path : str, default: ``None``
            Optional specifying for cfxtg path. Otherwise, launcher will attempt to find it automatically.
        """

        self.turbogrid_location_type = turbogrid_location_type
        self.tg_container_launch_settings = tg_container_launch_settings
        self.turbogrid_path = turbogrid_path
        self.tg_kw_args = tg_kw_args
        self.log_prefix = log_prefix
        if (
            self.turbogrid_location_type
            == PyTurboGrid.TurboGridLocationType.TURBOGRID_RUNNING_CONTAINER
        ):
            self.pyturbogrid_saas_execution_control = launch_turbogrid_container(
                self.tg_container_launch_settings["cfxtg_command_name"],
                self.tg_container_launch_settings["image_name"],
                self.tg_container_launch_settings["container_name"],
                self.tg_container_launch_settings["cfx_version"],
                self.tg_container_launch_settings["license_file"],
                self.tg_container_launch_settings["keep_stopped_containers"],
                self.tg_container_launch_settings["container_env_dict"],
            )
            self.pyturbogrid_saas_port = self.pyturbogrid_saas_execution_control.socket_port

        self.pyturbogrid_saas = launch_turbogrid(
            log_level=PyTurboGrid.TurboGridLogLevel.INFO,
            log_filename_suffix=self.log_prefix + "_saas",
            turbogrid_path=self.turbogrid_path,
            turbogrid_location_type=self.turbogrid_location_type,
            port=self.pyturbogrid_saas_port,
            additional_kw_args=self.tg_kw_args,
        )
        self.init_style = InitStyle.NO_INIT

    def __del__(self):
        self.quit()

    def quit(self):
        """This method will quit all TG instances."""
<<<<<<< HEAD
        # print("multi_blade_row quit")
=======
        # debug printout for here and for container helpers
        # print("__del__")
>>>>>>> 828114d6
        if self.tg_worker_instances:
            with concurrent.futures.ThreadPoolExecutor(
                max_workers=len(self.tg_worker_instances)
            ) as executor:
                futures = [
                    executor.submit(self.__quit__, val)
                    for key, val in self.tg_worker_instances.items()
                ]
                concurrent.futures.wait(futures)
        self.tg_worker_instances = None
        if self.pyturbogrid_saas:
            # print("pyturbogrid_saas.quit()")
            self.pyturbogrid_saas.quit()
            if self.pyturbogrid_saas_execution_control:
                # print("del self.pyturbogrid_saas_execution_control")
                del self.pyturbogrid_saas_execution_control
<<<<<<< HEAD
        self.pyturbogrid_saas = None

    def save_state(self) -> dict[str, any]:
        print("save_state", self.init_style)
        match self.init_style:
            case InitStyle.TGInit:
                # Save all the TG states
                print("saving...")
                file_dict = self.save_states("mbr_")
                print("file_dict", file_dict)
                return {
                    "TGInit Path": self.tginit_path,
                    "Blade Rows": self.all_blade_row_keys,
                    "Sizing Strategy": self.current_machine_sizing_strategy,
                    "Base Size Factors": self.base_gsf,
                    "File Dict": file_dict,
                }
            case _:
                raise Exception(f"Unable to save with init style {self.init_style}")

    def init_from_state(
        self,
        file_name: str,
        tg_log_level: PyTurboGrid.TurboGridLogLevel = PyTurboGrid.TurboGridLogLevel.INFO,
    ):
        import json

        state_dict = json.load(open(file_name))
        print(state_dict)

        self.all_blade_row_keys = state_dict["Blade Rows"]

        self.tg_worker_instances = {key: single_blade_row() for key in self.all_blade_row_keys}
        self.base_gsf = state_dict["Base Size Factors"]
        with concurrent.futures.ThreadPoolExecutor(
            max_workers=len(self.tg_worker_instances)
        ) as executor:
            job = partial(
                self.__launch_instances_state__,
                tg_log_level,
                state_dict["File Dict"],
            )
            futures = [
                executor.submit(job, key, val) for key, val in self.tg_worker_instances.items()
            ]
            concurrent.futures.wait(futures)

        # pprint.pprint(timings)
        self.init_style = InitStyle.TGInit
        self.tginit_path = state_dict["TGInit Path"]
=======
        # print("pyturbogrid_saas.quit()")
>>>>>>> 828114d6

    def get_blade_rows_from_ndf(self, ndf_path: str) -> dict:
        return ndf_parser.NDFParser(ndf_path).get_blade_row_blades()

    def get_blade_row_names_from_tginit(self, tginit_path: str) -> list[str]:
        return self.pyturbogrid_saas.getTGInitContents(tginit_path)["blade rows"]

    def get_secondary_flow_paths_from_tginit(self, tginit_path: str) -> list[str]:
        return self.pyturbogrid_saas.getTGInitContents(tginit_path)["secondary flow paths"]

    # Returns the TGInit full path
    # TODO: Path should be returned from engine, or passed to engine.
    def convert_ndf_to_tginit(self, ndf_path: str) -> str:
        self.pyturbogrid_saas.perform_action("convertndf", f" path={ndf_path}")
        ndf_name = os.path.basename(ndf_path)
        ndf_file_name, ndf_file_extension = os.path.splitext(ndf_name)
        return str(PurePath(ndf_path).parent) + "/" + ndf_file_name + ".tginit"

    def init_from_tginit(
        self,
        tginit_path: str,
        tg_log_level: PyTurboGrid.TurboGridLogLevel = PyTurboGrid.TurboGridLogLevel.INFO,
        blade_rows_to_mesh: list[str] = None,
    ):
        # import pprint

        # self.all_blade_row_keys is not yet implemented at this point
        # TG should have a query to get this list instead of relying on the NDF file
        # it will throw
        selected_brs = (
            blade_rows_to_mesh
            if blade_rows_to_mesh
            else self.get_blade_row_names_from_tginit(tginit_path)
        )
        # self.all_blade_rows = ndf_parser.NDFParser(ndf_path).get_blade_row_blades()
        self.all_blade_row_keys = selected_brs

        timings = {}

        self.tg_worker_instances = {key: single_blade_row() for key in selected_brs}
        self.base_gsf = {key: 1.0 for key in selected_brs}
        with concurrent.futures.ThreadPoolExecutor(
            max_workers=len(self.tg_worker_instances)
        ) as executor:
            job = partial(
                self.__launch_instances_tginit__,
                tginit_path,
                tg_log_level,
                self.log_prefix,
                timings,
            )
            futures = [
                executor.submit(job, key, val) for key, val in self.tg_worker_instances.items()
            ]
            concurrent.futures.wait(futures)

        # pprint.pprint(timings)
        self.init_style = InitStyle.TGInit
        self.tginit_path = tginit_path

    def init_from_ndf(
        self,
        ndf_path: str,
        use_existing_tginit_cad: bool = False,
        tg_log_level: PyTurboGrid.TurboGridLogLevel = PyTurboGrid.TurboGridLogLevel.INFO,
    ):
        """
        Initialize the MBR representation with an ndf file.
        The file must be compatible with TurboGrid import ndf.

        Parameters
        ----------
        ndf_path : str
            The full absolute path and file name for the ndf file.
        use_existing_tginit_cad : bool, default: ``False``
            If true, a .tginit and .x_b file with the same name as the ndf_path will be used.
            If false, TG will (re)generate these files.
        tg_log_level : PyTurboGrid.TurboGridLogLevel, default: ``INFO``
            Logging settings for the underlying TG instances.
            The log_filename_suffix will be the ndf file name, and the flowpath for the worker instances.
        """
        self.all_blade_rows = ndf_parser.NDFParser(ndf_path).get_blade_row_blades()
        self.all_blade_row_keys = list(self.all_blade_rows.keys())
        # print(f"Blade Rows to mesh: {self.all_blade_rows}")
        ndf_name = os.path.basename(ndf_path)
        self.ndf_base_path = PurePath(ndf_path).parent.as_posix()
        self.ndf_file_name, self.ndf_file_extension = os.path.splitext(ndf_name)
        # print(f"{ndf_name=}")

        if use_existing_tginit_cad == False:
            tg_port = None
            tg_execution_control = None
            if (
                self.turbogrid_location_type
                == PyTurboGrid.TurboGridLocationType.TURBOGRID_RUNNING_CONTAINER
            ):
                tg_execution_control = launch_turbogrid_container(
                    self.tg_container_launch_settings["cfxtg_command_name"],
                    self.tg_container_launch_settings["image_name"],
                    self.tg_container_launch_settings["container_name"],
                    self.tg_container_launch_settings["cfx_version"],
                    self.tg_container_launch_settings["license_file"],
                    self.tg_container_launch_settings["keep_stopped_containers"],
                    self.tg_container_launch_settings["container_env_dict"],
                )
                tg_port = tg_execution_control.socket_port
            pyturbogrid_instance = launch_turbogrid(
                log_level=tg_log_level,
                log_filename_suffix="_" + ndf_name,
                turbogrid_path=self.turbogrid_path,
                turbogrid_location_type=self.turbogrid_location_type,
                port=tg_port,
            )
            if (
                self.turbogrid_location_type
                == PyTurboGrid.TurboGridLocationType.TURBOGRID_RUNNING_CONTAINER
            ):
                pyturbogrid_instance.block_each_message = True
                # print(
                #     f"get_container_connection {tg_execution_control.ftp_port} {self.tg_container_launch_settings['ssh_key_filename']}"
                # )
                container = container_helpers.get_container_connection(
                    tg_execution_control.ftp_port,
                    self.tg_container_launch_settings["ssh_key_filename"],
                )
                # print(f"transfer files to container {ndf_path}")
                container_helpers.transfer_files_to_container(
                    container,
                    self.ndf_base_path,
                    [ndf_name],
                )
                # print(f"files transferred")
                # full path and file name in the container
                ndf_path = "/" + ndf_name

            pyturbogrid_instance.read_ndf(
                ndffilename=ndf_path,
                cadfilename=self.ndf_file_name + ".x_b",
                bladerow=self.all_blade_row_keys[0],
            )

            if (
                self.turbogrid_location_type
                == PyTurboGrid.TurboGridLocationType.TURBOGRID_RUNNING_CONTAINER
            ):
                # print(f"Get file from container")
                container_helpers.transfer_files_from_container(
                    container,
                    self.ndf_base_path,
                    [self.ndf_file_name + ".x_b", self.ndf_file_name + ".tginit"],
                )
                # print(f"file transferred")
            pyturbogrid_instance.quit()
            if tg_execution_control:
                del tg_execution_control

        self.tg_worker_instances = {key: single_blade_row() for key in self.all_blade_row_keys}
        self.base_gsf = {key: 1.0 for key in self.all_blade_row_keys}
        with concurrent.futures.ThreadPoolExecutor(
            max_workers=len(self.tg_worker_instances)
        ) as executor:
            job = partial(self.__launch_instances__, self.ndf_file_name, tg_log_level)
            futures = [
                executor.submit(job, key, val) for key, val in self.tg_worker_instances.items()
            ]
            concurrent.futures.wait(futures)

    def init_from_tgmachine(
        self,
        tgmachine_path: str,
        tg_log_level: PyTurboGrid.TurboGridLogLevel = PyTurboGrid.TurboGridLogLevel.INFO,
        disable_lma: bool = False,
    ):
        """
        Initialize the MBR representation with a TGMachine file.
        Still under development
        """
        # print(f"init_from_tgmachine tgmachine_path = {tgmachine_path}")
        with open(tgmachine_path, "r") as f:
            lines = f.readlines()

        json_lines = [line for line in lines if not line.lstrip().startswith("#")]
        machine_info = json.loads("".join(json_lines))

        n_rows: int = machine_info["Number of Blade Rows"]
        interface_method: str = machine_info["Interface Method"]
        # print(f"   n_rows = {n_rows}")
        self.all_blade_row_keys = machine_info["Blade Rows"]
        self.neighbor_dict = {}
        for i in range(len(self.all_blade_row_keys)):
            if interface_method == "Fully Extend":
                left_neighbor = None
                right_neighbor = None
            elif interface_method == "Neighbors":
                left_neighbor = self.all_blade_row_keys[i - 1] if i > 0 else None
                right_neighbor = (
                    self.all_blade_row_keys[i + 1] if i < len(self.all_blade_row_keys) - 1 else None
                )
                # since the neighbors are inf, extract the file name only, and append .crv
                if left_neighbor:
                    left_neighbor = os.path.splitext(left_neighbor)[0] + ".crv"
                if right_neighbor:
                    right_neighbor = os.path.splitext(right_neighbor)[0] + ".crv"
            self.neighbor_dict[self.all_blade_row_keys[i]] = [left_neighbor, right_neighbor]
        # print(f"   {self.neighbor_dict=}")
        self.tg_worker_instances = {key: single_blade_row() for key in self.all_blade_row_keys}
        self.base_gsf = {key: 1.0 for key in self.all_blade_row_keys}
        with concurrent.futures.ThreadPoolExecutor(
            max_workers=len(self.tg_worker_instances)
        ) as executor:
            job = partial(
                self.__launch_instances_inf__,
                tg_log_level,
                os.path.split(tgmachine_path)[0],
                self.neighbor_dict,
                disable_lma,
            )
            futures = [
                executor.submit(job, key, val) for key, val in self.tg_worker_instances.items()
            ]
            concurrent.futures.wait(futures)

    def get_average_background_face_areas(self) -> dict:
        """
        Query the background topology face areas for each blade row.
        This is TurboGrid specific information.
        """
        return {
            tg_worker_name: tg_worker_instance.pytg.query_average_background_face_area()
            for tg_worker_name, tg_worker_instance in self.tg_worker_instances.items()
        }

    def get_average_base_face_areas(self) -> dict:
        """
        Query the base topology face areas for each blade row.
        This is TurboGrid specific information.
        """
        return {
            tg_worker_name: tg_worker_instance.pytg.query_average_base_face_area()
            for tg_worker_name, tg_worker_instance in self.tg_worker_instances.items()
        }

    def get_element_counts(self) -> dict:
        """
        Query the element count for each blade row.
        """
        return {
            tg_worker_name: self.__get_ec__(tg_worker_instance)
            for tg_worker_name, tg_worker_instance in self.tg_worker_instances.items()
        }

    def get_spanwise_element_counts(self) -> dict:
        """
        Query the number of spanwise elements for each blade row.
        """
        return {
            tg_worker_name: int(tg_worker_instance.pytg.query_number_of_spanwise_elements())
            for tg_worker_name, tg_worker_instance in self.tg_worker_instances.items()
        }

    def get_local_gsf(self) -> dict:
        """
        Query the blade-row-local global size factor for each blade row.
        """
        return {
            tg_worker_name: float(
                tg_worker_instance.pytg.get_object_param(
                    object="/MESH DATA", param="Global Size Factor"
                )
            )
            for tg_worker_name, tg_worker_instance in self.tg_worker_instances.items()
        }

    def get_blade_row_names(self) -> list:
        return self.all_blade_row_keys

    def set_global_size_factor(self, blade_row_name: str, size_factor: float):
        """
        Set the blade-row-local global size factor for blade_row_name.
        """
        if blade_row_name not in self.tg_worker_instances:
            raise Exception(
                f"No blade row with name {blade_row_name}. Available names: {self.all_blade_row_keys}"
            )
        # print("set_global_size_factor ", size_factor)
        # print("  before vcount ", self.get_mesh_statistics()[blade_row_name]["Vertices"]["Count"])
        self.tg_worker_instances[blade_row_name].pytg.set_global_size_factor(size_factor)
        # print("  after vcount ", self.get_mesh_statistics()[blade_row_name]["Vertices"]["Count"])

    # Advanced use only
    def disable_lma(self):
        """
        Sets the Turbo Transform type to block-structured (workaround for LMA issues. Advanced use only.)
        """
        with concurrent.futures.ThreadPoolExecutor(
            max_workers=len(self.tg_worker_instances)
        ) as executor:
            futures = [
                executor.submit(self.__disable_lma__, val)
                for key, val in self.tg_worker_instances.items()
            ]
            concurrent.futures.wait(futures)

    def set_number_of_blade_sets(self, blade_row_name: str, number_of_blade_sets: int):
        """
        Set the number of blade sets for blade_row_name.
        """
        if blade_row_name not in self.tg_worker_instances:
            raise Exception(
                f"No blade row with name {blade_row_name}. Available names: {self.all_blade_row_keys}"
            )
        self.tg_worker_instances[blade_row_name].pytg.set_obj_param(
            object="/GEOMETRY/MACHINE DATA",
            param_val_pairs=f"Bladeset Count = {number_of_blade_sets}",
        )

    def set_inlet_outlet_parametric_positions(self, blade_row_name: str, inlet_hs=[], outlet_hs=[]):
        """
        Set the position of the inlet/outlet blocks within the blade row mesh for blade_row_name.
        """
        if blade_row_name not in self.tg_worker_instances:
            raise Exception(
                f"No blade row with name {blade_row_name}. Available names: {self.all_blade_row_keys}"
            )
        self.tg_worker_instances[blade_row_name].pytg.suspend(object="/TOPOLOGY SET")
        if len(inlet_hs):
            self.tg_worker_instances[blade_row_name].pytg.set_obj_param(
                object="/GEOMETRY/INLET",
                param_val_pairs=f"Parametric Hub Location = {inlet_hs[0]}, Parametric Shroud Location = {inlet_hs[1]}",
            )
        if len(outlet_hs):
            self.tg_worker_instances[blade_row_name].pytg.set_obj_param(
                object="/GEOMETRY/OUTLET",
                param_val_pairs=f"Parametric Hub Location = {outlet_hs[0]}, Parametric Shroud Location = {outlet_hs[1]}",
            )
        self.tg_worker_instances[blade_row_name].pytg.unsuspend(object="/TOPOLOGY SET")

        # Parametric Hub Location = 0.5
        # Parametric Shroud Location = 0.5

    def set_machine_sizing_strategy(self, strategy: MachineSizingStrategy):
        """
        Set the automatic machine sizing strategy for this machine.
        The machine simulation must be initialized already.

        """

        if self.current_machine_sizing_strategy == strategy:
            return False
        else:
            self.current_machine_sizing_strategy = strategy
        # When 3.9 is dropped, we can use match/case
        if strategy == MachineSizingStrategy.NONE:
            self.set_machine_base_size_factors({key: 1.0 for key in self.all_blade_row_keys})
        elif strategy == MachineSizingStrategy.MIN_FACE_AREA:
            original_face_areas = self.get_average_base_face_areas()
            target_face_area = min(original_face_areas.values())
            base_gsf = {
                key: math.sqrt(original_face_area / target_face_area)
                for key, original_face_area in original_face_areas.items()
            }
            self.set_machine_base_size_factors(base_gsf)
        else:
            raise Exception(f"MachineSizingStrategy {strategy.name} not supported")
        return True

    def set_machine_base_size_factors(self, size_factors: dict[str, float]):
        """
        Manual setting for per-blade-row sizings, and set the machine size factor to 1.0.

        """
        # print(f"set_machine_base_size_factors {size_factors}")
        # Check sizes here!
        if self.base_gsf == size_factors:
            return False
        else:
            self.base_gsf = size_factors

        with concurrent.futures.ThreadPoolExecutor(
            max_workers=len(self.tg_worker_instances)
        ) as executor:
            job = partial(self.__set_gsf__, 1.0)
            futures = [
                executor.submit(job, key, val) for key, val in self.tg_worker_instances.items()
            ]
            concurrent.futures.wait(futures)
        return True

    def set_machine_size_factor(self, size_factor: float):
        """
        Set the entire machine's size factor. Higher means more (and smaller) elements.

        """
        # print(f"set_machine_size_factor base {self.base_gsf} factor {size_factor}")

        if size_factor == self.current_size_factor:
            return False
        else:
            self.current_size_factor = size_factor

        with concurrent.futures.ThreadPoolExecutor(
            max_workers=len(self.tg_worker_instances)
        ) as executor:
            job = partial(self.__set_gsf__, size_factor)
            futures = [
                executor.submit(job, key, val) for key, val in self.tg_worker_instances.items()
            ]
            concurrent.futures.wait(futures)
        return True

    def set_machine_target_node_count(self, target_node_count: int):
        """
        Instead of size factors, a target node count can be specified.
        Less robust but more predictable than using a size factor.
        Count must be over 50,000, and a count too high may be problematic.

        """
        # print(f"set_machine_target_node_count target_node_count {target_node_count}")
        with concurrent.futures.ThreadPoolExecutor(
            max_workers=len(self.tg_worker_instances)
        ) as executor:
            job = partial(self.__set_tnc__, target_node_count)
            futures = [
                executor.submit(job, key, val) for key, val in self.tg_worker_instances.items()
            ]
            concurrent.futures.wait(futures)

    def save_meshes(self, optional_prefix: str = None):
        """
        Write out the .def files representing the entire blade row.
        Blade rows that threw errors will not write meshes (check the logs.)
        The assembly can be opened directly in CFX-Pre (Meshes contain some topology.)

        """
        # print(f"save_meshes")
        with concurrent.futures.ThreadPoolExecutor(
            max_workers=len(self.tg_worker_instances)
        ) as executor:
            futures = [
                executor.submit(self.__save_mesh__, key, val, optional_prefix)
                for key, val in self.tg_worker_instances.items()
            ]
            concurrent.futures.wait(futures)

    # Returns a dictionary of tg_worker_name : file name
    def save_states(self, optional_prefix: str = None) -> dict[str, str]:
        """
        Write out the .tst files representing each TG instance.

        """
        # print(f"save_meshes")

        with concurrent.futures.ThreadPoolExecutor(
            max_workers=len(self.tg_worker_instances)
        ) as executor:
            futures = [
                executor.submit(self.__save_state__, key, val, optional_prefix)
                for key, val in self.tg_worker_instances.items()
            ]
            done, not_done = concurrent.futures.wait(futures)
            return {future.result()[0]: future.result()[1] for future in done}

    def get_mesh_statistics(self) -> dict[str, any]:
        """
        Text to be added

        """
        # print(f"get_mesh_statistics")
        all_mesh_stats: dict[str, any] = {}
        with concurrent.futures.ThreadPoolExecutor(
            max_workers=len(self.tg_worker_instances)
        ) as executor:
            job = partial(self.__compile_mesh_statistics__, all_mesh_stats)
            futures = [
                executor.submit(job, key, val) for key, val in self.tg_worker_instances.items()
            ]
            concurrent.futures.wait(futures)
        return all_mesh_stats

    def get_mesh_statistics_histogram_data(
        self, target_statistic: str, custom_bin_limits: list = None, custom_bin_units: str = None
    ) -> dict[str, any]:
        """
        Text to be added

        """
        # print(f"get_mesh_statistics_histogram_data")
        all_mesh_stats: dict[str, any] = {}
        with concurrent.futures.ThreadPoolExecutor(
            max_workers=len(self.tg_worker_instances)
        ) as executor:
            job = partial(
                self.__compile_mesh_statistic_histogram_data__,
                all_mesh_stats,
                target_statistic,
                custom_bin_units,
                custom_bin_limits,
            )
            futures = [
                executor.submit(job, key, val) for key, val in self.tg_worker_instances.items()
            ]
            concurrent.futures.wait(futures)
        return all_mesh_stats

    def plot_machine(self):
        """
        Display the machine's mesh boundaries using pyvista.
        Experimental.

        """
        import random

        import pyvista as pv

        # print("get_machine_boundary_surfaces")
        threadsafe_queue = self.get_machine_boundary_surfaces()
        p = pv.Plotter()
        # print(f"add meshes {threadsafe_queue.qsize()}")
        while threadsafe_queue.empty() == False:
            p.add_mesh(
                threadsafe_queue.get(), color=[random.random(), random.random(), random.random()]
            )
        # print("show")
        p.show(None)

    def get_machine_boundary_surfaces(self) -> queue.Queue:

        # cache the surfaces based on an identical mesh stats readout
        mesh_stats = self.get_mesh_statistics()
        # print(mesh_stats)
        if self.cached_blade_mesh_surfaces_stats == mesh_stats:
            threadsafe_queue: queue.Queue = queue.Queue()
            for item in self.cached_blade_mesh_surfaces:
                threadsafe_queue.put(item)
            for sfp in self.cached_sfp_mesh_surfaces:
                for surface in self.cached_sfp_mesh_surfaces[sfp]:
                    threadsafe_queue.put(surface)
            return threadsafe_queue

        # print("Mesh statistics have changed, regenerating...")

        result_list = []
        list_lock = threading.Lock()
        with concurrent.futures.ThreadPoolExecutor(
            max_workers=len(self.tg_worker_instances)
        ) as executor:
            job = partial(self.__write_boundary_polys__, result_list, list_lock)
            futures = [executor.submit(job, val) for key, val in self.tg_worker_instances.items()]
            concurrent.futures.wait(futures)

        threadsafe_queue: queue.Queue = queue.Queue()
        self.cached_blade_mesh_surfaces = result_list
        self.cached_blade_mesh_surfaces_stats = mesh_stats
        for item in result_list:
            threadsafe_queue.put(item)
        print(f"number of passage meshes: {len(result_list)}")
        # Add theta mesh surfaces
        self.cached_sfp_mesh_surfaces = {}
        sfps = self.get_available_secondary_flow_path_meshes()
        for sfp in sfps:
            self.cached_sfp_mesh_surfaces[sfp] = self.pyturbogrid_saas.getThetaMesh(sfp)
            print(f"number of sfp meshes for {sfp}: {len(self.cached_sfp_mesh_surfaces[sfp])}")
            for surface in self.cached_sfp_mesh_surfaces[sfp]:
                threadsafe_queue.put(surface)

        return threadsafe_queue

    # caches based off of tginit_path, but really,
    # should be based off of it's hash (and the TGInit file should have the hash of the CAD file so it can be based off of both)
    def get_tginit_faces(
        self,
        tginit_path: str,
        transformIOToLines: bool = False,
    ) -> dict[str, any]:
        from copy import deepcopy

        if self.cached_tginit_filename != tginit_path:
            self.cached_tginit_geometry = self.pyturbogrid_saas.getTGInitTopology(
                tginit_path=tginit_path,
                transformIOToLines=transformIOToLines,
            )
            self.cached_tginit_filename = tginit_path

        return deepcopy(self.cached_tginit_geometry)

    # For now, assumes that the cad path is the TGInit path but with x_b.
    # The cad path will need to be filled in by TG, who knows how to find it properly.
    # This method will generate the secondary flowpath mesh within the SaaS node,
    # and try to fit opening regions in the individual worker nodes' upstream/downstream blocks where it makes sense.
    def add_secondary_flow_path_from_tginit(
        self,
        sfp_name: str,
        tginit_path: str,
    ):

        tginit_contents = self.pyturbogrid_saas.getTGInitContents(tginit_path=tginit_path)

        if sfp_name not in tginit_contents["secondary flow paths"]:
            raise (f"Secondary Flow Path {sfp_name} is not in the TGInit file {tginit_path}")

        sfp_family_types = tginit_contents["secondary flow paths"][sfp_name]

        base, ext = os.path.splitext(tginit_path)
        cad_path = base + ".x_b"

        self.pyturbogrid_saas.generateThetaMesh(
            name=sfp_name,
            axis=tginit_contents["axis"],
            units=tginit_contents["units"],
            cad_path=cad_path,
            wall_families=sfp_family_types["wall families"],
            hubinterfacefamilies=sfp_family_types["hub families"],
            shroudinterfacefamilies=sfp_family_types["shroud families"],
            hubcurvefamily=tginit_contents["hub family"],
            shroudcurvefamily=tginit_contents["shroud family"],
        )

    def get_available_secondary_flow_path_meshes(self):
        return self.pyturbogrid_saas.getAvailableThetaMeshes()

    def __launch_instances__(self, ndf_file_name, tg_log_level, tg_worker_name, tg_worker_instance):
        """
        :meta private:
        """
        try:

            tg_port = None
            if (
                self.turbogrid_location_type
                == PyTurboGrid.TurboGridLocationType.TURBOGRID_RUNNING_CONTAINER
            ):
                tg_worker_instance.tg_execution_control = launch_turbogrid_container(
                    self.tg_container_launch_settings["cfxtg_command_name"],
                    self.tg_container_launch_settings["image_name"],
                    self.tg_container_launch_settings["container_name"],
                    self.tg_container_launch_settings["cfx_version"],
                    self.tg_container_launch_settings["license_file"],
                    self.tg_container_launch_settings["keep_stopped_containers"],
                    self.tg_container_launch_settings["container_env_dict"],
                )
                tg_port = tg_worker_instance.tg_execution_control.socket_port
            tg_worker_instance.pytg = launch_turbogrid(
                log_level=tg_log_level,
                log_filename_suffix=f"_{ndf_file_name}_{tg_worker_name}",
                additional_kw_args=self.tg_kw_args,
                turbogrid_path=self.turbogrid_path,
                turbogrid_location_type=self.turbogrid_location_type,
                port=tg_port,
            )
            tg_worker_instance.pytg.block_each_message = True

            if (
                self.turbogrid_location_type
                == PyTurboGrid.TurboGridLocationType.TURBOGRID_RUNNING_CONTAINER
            ):
                # print(
                #     f"get_container_connection {tg_worker_instance.tg_execution_control.ftp_port} {self.tg_container_launch_settings['ssh_key_filename']}"
                # )
                container = container_helpers.get_container_connection(
                    tg_worker_instance.tg_execution_control.ftp_port,
                    self.tg_container_launch_settings["ssh_key_filename"],
                )
                # print(f"transfer files to container {ndf_file_name}")
                container_helpers.transfer_files_to_container(
                    container,
                    self.ndf_base_path,
                    [ndf_file_name + ".tginit", ndf_file_name + ".x_b"],
                )
                # print(f"files transferred")

            tg_worker_instance.pytg.read_tginit(
                path=ndf_file_name + ".tginit", bladerow=tg_worker_name
            )
            tg_worker_instance.pytg.set_obj_param(
                object="/GEOMETRY/INLET", param_val_pairs="Opening Mode = Fully extend"
            )
            tg_worker_instance.pytg.set_obj_param(
                object="/GEOMETRY/OUTLET", param_val_pairs="Opening Mode = Fully extend"
            )
            # tg_worker_instance.pytg.set_obj_param(
            #     object="/TOPOLOGY SET", param_val_pairs="ATM Stop After Main Layers=True"
            # )
            tg_worker_instance.pytg.unsuspend(object="/TOPOLOGY SET")
            # av_bg_face_area = tg_worker_instance.pytg.query_average_background_face_area()
            # print(f"{tg_worker_name=} {av_bg_face_area=}")
        except Exception as e:
            print(f"{tg_worker_instance} exception on __launch_instances__: {e}")
            print(f"{tg_worker_instance} traceback: {traceback.extract_tb(e.__traceback__)}")

    def __launch_instances_tginit__(
        self,
        tginit_file_path,
        tg_log_level,
        log_prefix,
        timings,
        tg_worker_name,
        tg_worker_instance,
    ):
        """
        :meta private:
        """
        try:
            t0 = time.time()

            tg_port = None
            if (
                self.turbogrid_location_type
                == PyTurboGrid.TurboGridLocationType.TURBOGRID_RUNNING_CONTAINER
            ):
                tg_worker_instance.tg_execution_control = launch_turbogrid_container(
                    self.tg_container_launch_settings["cfxtg_command_name"],
                    self.tg_container_launch_settings["image_name"],
                    self.tg_container_launch_settings["container_name"],
                    self.tg_container_launch_settings["cfx_version"],
                    self.tg_container_launch_settings["license_file"],
                    self.tg_container_launch_settings["keep_stopped_containers"],
                    self.tg_container_launch_settings["container_env_dict"],
                )
                tg_port = tg_worker_instance.tg_execution_control.socket_port

            tginit_name = os.path.basename(tginit_file_path)
            tginit_path = os.path.dirname(tginit_file_path)
            tginit_file_name, tginit_file_extension = os.path.splitext(tginit_name)

            t1 = time.time()
            tg_worker_instance.pytg = launch_turbogrid(
                log_level=tg_log_level,
                log_filename_suffix=f"{log_prefix}_{tginit_file_name}_{tg_worker_name}",
                additional_kw_args=self.tg_kw_args,
                turbogrid_path=self.turbogrid_path,
                turbogrid_location_type=self.turbogrid_location_type,
                port=tg_port,
            )
            t2 = time.time()
            tg_worker_instance.pytg.block_each_message = True

            if (
                self.turbogrid_location_type
                == PyTurboGrid.TurboGridLocationType.TURBOGRID_RUNNING_CONTAINER
            ):
                # print(
                #     f"get_container_connection {tg_worker_instance.tg_execution_control.ftp_port} {self.tg_container_launch_settings['ssh_key_filename']}"
                # )
                container = container_helpers.get_container_connection(
                    tg_worker_instance.tg_execution_control.ftp_port,
                    self.tg_container_launch_settings["ssh_key_filename"],
                )
                # print(f"transfer files to container {tginit_file_name}")
                container_helpers.transfer_files_to_container(
                    container,
                    self.ndf_base_path,
                    [
                        self.tginit_file_name + ".tginit",
                        tginit_path + "/" + tginit_file_name + ".x_b",
                    ],
                )
                # print(f"files transferred")

            t3 = time.time()
            tg_worker_instance.pytg.set_obj_param(
                object="/GEOMETRY/INLET", param_val_pairs="Opening Mode = Parametric"
            )
            tg_worker_instance.pytg.set_obj_param(
                object="/GEOMETRY/OUTLET", param_val_pairs="Opening Mode = Parametric"
            )
            t4 = time.time()
            tg_worker_instance.pytg.read_tginit(
                path=tginit_file_path, bladerow=tg_worker_name, autoregions=True, includemesh=False
            )
            t5 = time.time()
            # tg_worker_instance.pytg.set_obj_param(
            #     object="/TOPOLOGY SET", param_val_pairs="ATM Stop After Main Layers=True"
            # )
            tg_worker_instance.pytg.unsuspend(object="/TOPOLOGY SET")
            t6 = time.time()
            # av_bg_face_area = tg_worker_instance.pytg.query_average_background_face_area()
            # print(f"{tg_worker_name=} {av_bg_face_area=}")
            end_time = time.time()
            timings[tg_worker_name + "t0t1"] = round(t1 - t0)
            timings[tg_worker_name + "t1t2"] = round(t2 - t1)
            timings[tg_worker_name + "t2t3"] = round(t3 - t2)
            timings[tg_worker_name + "t3t4"] = round(t4 - t3)
            timings[tg_worker_name + "t4t5"] = round(t5 - t4)
            timings[tg_worker_name + "t5t6"] = round(t6 - t5)
            timings[tg_worker_name + "total"] = round(t6 - t0)
        except Exception as e:
            print(f"{tg_worker_instance} exception on __launch_instances__: {e}")
            print(f"{tg_worker_instance} traceback: {traceback.extract_tb(e.__traceback__)}")

    def __launch_instances_inf__(
        self,
        tg_log_level,
        base_dir,
        neighbor_dict: dict[str, Optional[str]],
        disable_lma: bool,
        tg_worker_name,
        tg_worker_instance,
    ):
        """
        :meta private:
        """
        try:
            tg_port = None
            if (
                self.turbogrid_location_type
                == PyTurboGrid.TurboGridLocationType.TURBOGRID_RUNNING_CONTAINER
            ):
                tg_worker_instance.tg_execution_control = launch_turbogrid_container(
                    self.tg_container_launch_settings["cfxtg_command_name"],
                    self.tg_container_launch_settings["image_name"],
                    self.tg_container_launch_settings["container_name"],
                    self.tg_container_launch_settings["cfx_version"],
                    self.tg_container_launch_settings["license_file"],
                    self.tg_container_launch_settings["keep_stopped_containers"],
                    self.tg_container_launch_settings["container_env_dict"],
                )
                tg_port = tg_worker_instance.tg_execution_control.socket_port
                # print("tg_port", tg_port)

            # tg_worker_instance.pytg = launch_turbogrid(
            #     log_level=tg_log_level,
            #     log_filename_suffix=f"_{tg_worker_name}",
            #     additional_kw_args=self.tg_kw_args,
            # )
            inf_filename = os.path.join(base_dir, tg_worker_name)
            tg_worker_instance.pytg = launch_turbogrid(
                log_level=tg_log_level,
                log_filename_suffix=f"_inf_{tg_worker_name}",
                additional_kw_args=self.tg_kw_args,
                turbogrid_path=self.turbogrid_path,
                turbogrid_location_type=self.turbogrid_location_type,
                port=tg_port,
            )
            tg_worker_instance.pytg.block_each_message = True
            if (
                self.turbogrid_location_type
                == PyTurboGrid.TurboGridLocationType.TURBOGRID_RUNNING_CONTAINER
            ):
                # print(
                #     f"get_container_connection {tg_worker_instance.tg_execution_control.ftp_port} {self.tg_container_launch_settings['ssh_key_filename']}"
                # )
                container = container_helpers.get_container_connection(
                    tg_worker_instance.tg_execution_control.ftp_port,
                    self.tg_container_launch_settings["ssh_key_filename"],
                )

                # Read the INF file to get a list of all the curve files to transfer
                from ansys.turbogrid.core.inf_parser.inf_parser import INFParser

                contents = INFParser.get_inf_contents(inf_filename)
                file_list = [inf_filename]
                file_list.append(os.path.join(base_dir, contents["Hub Data File"]))
                file_list.append(os.path.join(base_dir, contents["Shroud Data File"]))
                file_list.append(os.path.join(base_dir, contents["Profile Data File"]))
                # print(f"transfer files to container {file_list}")
                # print(f"Directory listing of {base_dir} {os.listdir(base_dir)}")
                container_helpers.transfer_files_to_container(
                    container,
                    "",
                    file_list,
                )
                # print(f"files transferred")
            if disable_lma:
                tg_worker_instance.pytg.set_obj_param(
                    "/GEOMETRY/MACHINE DATA",
                    f"Turbo Transform Mesh Type = Block-structured",
                )
            tg_worker_instance.pytg.read_inf(
                filename=(
                    tg_worker_name
                    if self.turbogrid_location_type
                    == PyTurboGrid.TurboGridLocationType.TURBOGRID_RUNNING_CONTAINER
                    else inf_filename
                )
            )
            # tg_worker_instance.pytg.unsuspend(object="/GEOMETRY")
            # If we want to use adjacent profiles to determine the hub/shroud limits for each blade row case,
            # send the profile names and opening mode.
            # In container mode, transfer the relevant profile as well.
            if neighbor_dict[tg_worker_name][0]:
                if (
                    self.turbogrid_location_type
                    == PyTurboGrid.TurboGridLocationType.TURBOGRID_RUNNING_CONTAINER
                ):
                    container_helpers.transfer_file_to_container(
                        container, os.path.join(base_dir, neighbor_dict[tg_worker_name][0])
                    )

                tg_worker_instance.pytg.set_obj_param(
                    object="/GEOMETRY/INLET",
                    param_val_pairs=f"Opening Mode = Adjacent blade, Input Filename = {neighbor_dict[tg_worker_name][0] if self.turbogrid_location_type == PyTurboGrid.TurboGridLocationType.TURBOGRID_RUNNING_CONTAINER else os.path.join(base_dir, neighbor_dict[tg_worker_name][0])}",
                )
                tg_worker_instance.pytg.set_obj_param(
                    object="/MESH DATA",
                    param_val_pairs=f"Inlet Domain = Off",
                )
            else:
                tg_worker_instance.pytg.set_obj_param(
                    object="/GEOMETRY/INLET", param_val_pairs=f"Opening Mode = Fully extend"
                )
            if neighbor_dict[tg_worker_name][1]:
                if (
                    self.turbogrid_location_type
                    == PyTurboGrid.TurboGridLocationType.TURBOGRID_RUNNING_CONTAINER
                ):
                    container_helpers.transfer_file_to_container(
                        container, os.path.join(base_dir, neighbor_dict[tg_worker_name][1])
                    )
                tg_worker_instance.pytg.set_obj_param(
                    object="/GEOMETRY/OUTLET",
                    param_val_pairs=f"Opening Mode = Adjacent blade, Input Filename = {neighbor_dict[tg_worker_name][1] if self.turbogrid_location_type == PyTurboGrid.TurboGridLocationType.TURBOGRID_RUNNING_CONTAINER else os.path.join(base_dir, neighbor_dict[tg_worker_name][1])}",
                )
                tg_worker_instance.pytg.set_obj_param(
                    object="/MESH DATA",
                    param_val_pairs=f"Outlet Domain = Off",
                )
            else:
                tg_worker_instance.pytg.set_obj_param(
                    object="/GEOMETRY/OUTLET", param_val_pairs=f"Opening Mode = Fully extend"
                )
            tg_worker_instance.pytg.unsuspend(object="/TOPOLOGY SET")
        except Exception as e:
            print(f"{tg_worker_instance} exception on __launch_instances_inf__: {e}")

    def __launch_instances_state__(
        self,
        tg_log_level,
        state_path_name_list,
        tg_worker_name,
        tg_worker_instance,
    ):
        """
        :meta private:
        """
        try:
            tg_worker_instance.pytg = launch_turbogrid(
                log_level=tg_log_level,
                log_filename_suffix=f"_{tg_worker_name}",
                additional_kw_args=self.tg_kw_args,
            )
            tg_worker_instance.pytg.block_each_message = True
            tg_worker_instance.pytg.read_state(filename=state_path_name_list[tg_worker_name])
            tg_worker_instance.pytg.unsuspend(object="/TOPOLOGY SET")
        except Exception as e:
            print(f"{tg_worker_instance} exception on __launch_instances_inf__: {e}")
            print(f"{tg_worker_instance} traceback: {traceback.extract_tb(e.__traceback__)}")

    # Sets this TG's sf to self.base_gsf[tg_worker_name] * size_factor
    def __set_gsf__(self, size_factor, tg_worker_name, tg_worker_instance):
        """
        :meta private:
        """
        tg_worker_instance.pytg.set_global_size_factor(self.base_gsf[tg_worker_name] * size_factor)

    def __set_tnc__(self, target_node_count, tg_worker_name, tg_worker_instance):
        """
        :meta private:
        """
        tg_worker_instance.pytg.set_obj_param(
            object="/MESH DATA",
            param_val_pairs=f"Mesh Size Specification Mode = Target Total Node Count, "
            f"Target Mesh Granularity = Specify, "
            f"Target Mesh Node Count = {int(target_node_count)}",
        )

    def __get_ec__(self, tg_worker_instance) -> int:
        """
        :meta private:
        """
        ec = 0
        try:
            ec = int(tg_worker_instance.pytg.query_mesh_statistics()["Elements"]["Count"])
        except:
            pass
        return ec

    def __save_mesh__(self, tg_worker_name, tg_worker_instance, optional_prefix: str = None):
        """
        :meta private:
        """
        file_name: str = tg_worker_name + ".def"
        if optional_prefix:
            file_name = optional_prefix + file_name
        tg_worker_instance.pytg.save_mesh(file_name)

    # Returns (worker name, file name)
    def __save_state__(self, tg_worker_name, tg_worker_instance, optional_prefix: str = None):
        """
        :meta private:
        """
        file_name: str = tg_worker_name + ".tst"
        if optional_prefix:
            file_name = optional_prefix + file_name
        tg_worker_instance.pytg.save_state(filename=file_name)
        return tg_worker_name, file_name

    def __quit__(self, tg_worker_instance):
        """
        :meta private:
        """
        tg_worker_instance.pytg.quit()

    def __disable_lma__(self, tg_worker_instance: single_blade_row):
        """
        :meta private:
        """
        tg_worker_instance.pytg.set_obj_param(
            "/GEOMETRY/MACHINE DATA", f"Turbo Transform Mesh Type = Block-structured"
        )
        tg_worker_instance.pytg.wait_engine_ready()

    def __write_boundary_polys__(
        self, result_list: list, list_lock: threading.Lock, tg_worker_instance
    ):
        """
        :meta private:
        """
        for b_m in tg_worker_instance.pytg.getBoundaryGeometry():
            with list_lock:
                result_list.append(b_m)

    def __compile_mesh_statistics__(
        self, threadsafe_dict: dict[str, any], tg_worker_name, tg_worker_instance
    ):
        ms = mesh_statistics.MeshStatistics(tg_worker_instance.pytg)
        all_vars = ms.get_mesh_statistics()
        threadsafe_dict[tg_worker_name] = all_vars

    def __compile_mesh_statistic_histogram_data__(
        self,
        threadsafe_dict: dict[str, any],
        target_statistic: str,
        bin_units: str,
        custom_bin_limits: list,
        tg_worker_name,
        tg_worker_instance,
    ):
        ms_hd = tg_worker_instance.pytg.query_mesh_statistics_histogram_data(
            variable=target_statistic, bin_divisions=custom_bin_limits, bin_units=bin_units
        )
        threadsafe_dict[tg_worker_name] = ms_hd<|MERGE_RESOLUTION|>--- conflicted
+++ resolved
@@ -169,12 +169,6 @@
 
     def quit(self):
         """This method will quit all TG instances."""
-<<<<<<< HEAD
-        # print("multi_blade_row quit")
-=======
-        # debug printout for here and for container helpers
-        # print("__del__")
->>>>>>> 828114d6
         if self.tg_worker_instances:
             with concurrent.futures.ThreadPoolExecutor(
                 max_workers=len(self.tg_worker_instances)
@@ -191,60 +185,6 @@
             if self.pyturbogrid_saas_execution_control:
                 # print("del self.pyturbogrid_saas_execution_control")
                 del self.pyturbogrid_saas_execution_control
-<<<<<<< HEAD
-        self.pyturbogrid_saas = None
-
-    def save_state(self) -> dict[str, any]:
-        print("save_state", self.init_style)
-        match self.init_style:
-            case InitStyle.TGInit:
-                # Save all the TG states
-                print("saving...")
-                file_dict = self.save_states("mbr_")
-                print("file_dict", file_dict)
-                return {
-                    "TGInit Path": self.tginit_path,
-                    "Blade Rows": self.all_blade_row_keys,
-                    "Sizing Strategy": self.current_machine_sizing_strategy,
-                    "Base Size Factors": self.base_gsf,
-                    "File Dict": file_dict,
-                }
-            case _:
-                raise Exception(f"Unable to save with init style {self.init_style}")
-
-    def init_from_state(
-        self,
-        file_name: str,
-        tg_log_level: PyTurboGrid.TurboGridLogLevel = PyTurboGrid.TurboGridLogLevel.INFO,
-    ):
-        import json
-
-        state_dict = json.load(open(file_name))
-        print(state_dict)
-
-        self.all_blade_row_keys = state_dict["Blade Rows"]
-
-        self.tg_worker_instances = {key: single_blade_row() for key in self.all_blade_row_keys}
-        self.base_gsf = state_dict["Base Size Factors"]
-        with concurrent.futures.ThreadPoolExecutor(
-            max_workers=len(self.tg_worker_instances)
-        ) as executor:
-            job = partial(
-                self.__launch_instances_state__,
-                tg_log_level,
-                state_dict["File Dict"],
-            )
-            futures = [
-                executor.submit(job, key, val) for key, val in self.tg_worker_instances.items()
-            ]
-            concurrent.futures.wait(futures)
-
-        # pprint.pprint(timings)
-        self.init_style = InitStyle.TGInit
-        self.tginit_path = state_dict["TGInit Path"]
-=======
-        # print("pyturbogrid_saas.quit()")
->>>>>>> 828114d6
 
     def get_blade_rows_from_ndf(self, ndf_path: str) -> dict:
         return ndf_parser.NDFParser(ndf_path).get_blade_row_blades()
