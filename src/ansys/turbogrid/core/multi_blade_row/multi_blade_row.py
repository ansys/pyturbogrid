<<<<<<< HEAD
# Copyright (c) 2024 ANSYS, Inc. All rights reserved
#
# A multi_blade_row (MBR) instance represents a single rotating machine.
# MBR will spawn a single_blade_row (SBR) for each blade that is being considered.
# MBR job dispatch has two concepts. Jobs may be dispatched to a single row,
# or multiple rows in parallel.
=======
# Copyright (C) 2023 - 2024 ANSYS, Inc. and/or its affiliates.
# SPDX-FileCopyrightText: 2023 ANSYS, Inc. All rights reserved
# SPDX-License-Identifier: MIT
#
#
# Permission is hereby granted, free of charge, to any person obtaining a copy
# of this software and associated documentation files (the "Software"), to deal
# in the Software without restriction, including without limitation the rights
# to use, copy, modify, merge, publish, distribute, sublicense, and/or sell
# copies of the Software, and to permit persons to whom the Software is
# furnished to do so, subject to the following conditions:
#
# The above copyright notice and this permission notice shall be included in all
# copies or substantial portions of the Software.
#
# THE SOFTWARE IS PROVIDED "AS IS", WITHOUT WARRANTY OF ANY KIND, EXPRESS OR
# IMPLIED, INCLUDING BUT NOT LIMITED TO THE WARRANTIES OF MERCHANTABILITY,
# FITNESS FOR A PARTICULAR PURPOSE AND NONINFRINGEMENT. IN NO EVENT SHALL THE
# AUTHORS OR COPYRIGHT HOLDERS BE LIABLE FOR ANY CLAIM, DAMAGES OR OTHER
# LIABILITY, WHETHER IN AN ACTION OF CONTRACT, TORT OR OTHERWISE, ARISING FROM,
# OUT OF OR IN CONNECTION WITH THE SOFTWARE OR THE USE OR OTHER DEALINGS IN THE
# SOFTWARE.

"""Module for working on a multi blade row turbomachinery case using PyTurboGrid instances in parallel."""
>>>>>>> a3bfb6de

import os
import ansys.turbogrid.core.ndf_parser.ndf_parser as ndf_parser

from ansys.turbogrid.core.launcher.launcher import launch_turbogrid
from ansys.turbogrid.core.multi_blade_row.single_blade_row import single_blade_row
from ansys.turbogrid.api import pyturbogrid_core
from pathlib import Path
from functools import partial
import concurrent.futures
import json


class multi_blade_row:
    initialized: bool = False
    init_file_path: Path
    all_blade_rows: dict
    all_blade_row_keys: list
    base_gsf: dict[str, float]

    # Consider passing in the filename (whether ndf or tginit) as initializing as raii
    def __init__(self):
        pass

    def __del__(self):
        for tg_worker_name, tg_worker in self.tg_worker_instances.items():
            tg_worker.pytg.quit()
        pass

    # a A TGInit parser would need to be written for this to work
    # def init_from_tginit(self, tginit_path: str):
    #     pass

    def init_from_ndf(self, ndf_path: str):
        self.all_blade_rows = ndf_parser.NDFParser(ndf_path).get_blade_row_blades()
        self.all_blade_row_keys = list(self.all_blade_rows.keys())
        print(f"Blade Rows to mesh: {self.all_blade_rows}")
        ndf_name = os.path.basename(ndf_path)
        ndf_file_name, ndf_file_extension = os.path.splitext(ndf_name)
        print(f"{ndf_name=}")
        # pyturbogrid_instance = launch_turbogrid(
        #     log_level=pyturbogrid_core.PyTurboGrid.TurboGridLogLevel.DEBUG,
        #     log_filename_suffix="_" + ndf_name,
        # )
        # pyturbogrid_instance.read_ndf(
        #     ndffilename=ndf_path,
        #     cadfilename=ndf_file_name + ".x_b",
        #     bladerow=self.all_blade_row_keys[0],
        # )
        # pyturbogrid_instance.quit()
        self.tg_worker_instances = {key: single_blade_row() for key in self.all_blade_row_keys}
        self.base_gsf = {key: 1.0 for key in self.all_blade_row_keys}
        with concurrent.futures.ThreadPoolExecutor(
            max_workers=len(self.tg_worker_instances)
        ) as executor:
            job = partial(self.__launch_instances__, ndf_file_name)
            futures = [
                executor.submit(job, key, val) for key, val in self.tg_worker_instances.items()
            ]
            concurrent.futures.wait(futures)

    def init_from_tgmachine(self, tgmachine_path: str):
        print(f"init_from_tgmachine tgmachine_path = {tgmachine_path}")
        tgmachine_file = open(tgmachine_path, "r")
        machine_info = json.load(tgmachine_file)
        n_rows: int = machine_info["Number of Blade Rows"]
        interface_method: str = machine_info["Interface Method"]
        print(f"   n_rows = {n_rows}")
        self.all_blade_row_keys = machine_info["Blade Rows"]
        self.neighbor_dict = {}
        for i in range(len(self.all_blade_row_keys)):
            if interface_method == "Fully Extend":
                left_neighbor = None
                right_neighbor = None
            elif interface_method == "Neighbors":
                left_neighbor = self.all_blade_row_keys[i - 1] if i > 0 else None
                right_neighbor = (
                    self.all_blade_row_keys[i + 1] if i < len(self.all_blade_row_keys) - 1 else None
                )
                # since the neighbors are inf, extract the file name only, and append .crv
                if left_neighbor:
                    left_neighbor = os.path.splitext(left_neighbor)[0] + ".crv"
                if right_neighbor:
                    right_neighbor = os.path.splitext(right_neighbor)[0] + ".crv"
            self.neighbor_dict[self.all_blade_row_keys[i]] = [left_neighbor, right_neighbor]
        print(f"   {self.neighbor_dict=}")
        self.tg_worker_instances = {key: single_blade_row() for key in self.all_blade_row_keys}
        self.base_gsf = {key: 1.0 for key in self.all_blade_row_keys}
        with concurrent.futures.ThreadPoolExecutor(
            max_workers=len(self.tg_worker_instances)
        ) as executor:
            job = partial(
                self.__launch_instances_inf__, os.path.split(tgmachine_path)[0], self.neighbor_dict
            )
            futures = [
                executor.submit(job, key, val) for key, val in self.tg_worker_instances.items()
            ]
            concurrent.futures.wait(futures)

    def get_average_background_face_areas(self) -> dict:
        return {
            tg_worker_name: tg_worker_instance.pytg.query_average_background_face_area()
            for tg_worker_name, tg_worker_instance in self.tg_worker_instances.items()
        }

    def get_average_base_face_areas(self) -> dict:
        return {
            tg_worker_name: tg_worker_instance.pytg.query_average_base_face_area()
            for tg_worker_name, tg_worker_instance in self.tg_worker_instances.items()
        }

    def get_element_counts(self) -> dict:
        return {
            tg_worker_name: self.__get_ec__(tg_worker_instance)
            for tg_worker_name, tg_worker_instance in self.tg_worker_instances.items()
        }

    def get_spanwise_element_counts(self) -> dict:
        return {
            tg_worker_name: int(tg_worker_instance.pytg.query_number_of_spanwise_elements())
            for tg_worker_name, tg_worker_instance in self.tg_worker_instances.items()
        }

    def get_local_gsf(self) -> dict:
        return {
            tg_worker_name: float(
                tg_worker_instance.pytg.get_object_param(
                    object="/MESH DATA", param="Global Size Factor"
                )
            )
            for tg_worker_name, tg_worker_instance in self.tg_worker_instances.items()
        }

    def get_blade_row_names(self) -> list:
        return self.all_blade_row_keys

    def set_global_size_factor(self, blade_row_name: str, size_factor: float):
        if blade_row_name not in self.tg_worker_instances:
            raise Exception(
                f"No blade row with name {blade_row_name}. Available names: {self.all_blade_row_keys}"
            )
        self.tg_worker_instances[blade_row_name].pytg.set_global_size_factor(size_factor)

    def set_number_of_blade_sets(self, blade_row_name: str, number_of_blade_sets: int):
        if blade_row_name not in self.tg_worker_instances:
            raise Exception(
                f"No blade row with name {blade_row_name}. Available names: {self.all_blade_row_keys}"
            )
        self.tg_worker_instances[blade_row_name].pytg.set_obj_param(
            object="/GEOMETRY/MACHINE DATA",
            param_val_pairs=f"Bladeset Count = {number_of_blade_sets}",
        )

    def set_machine_base_size_factors(self, size_factors: dict[str, float]):
        # print(f"set_machine_base_size_factors {size_factors}")
        # Check sizes here!
        self.base_gsf = size_factors
        with concurrent.futures.ThreadPoolExecutor(
            max_workers=len(self.tg_worker_instances)
        ) as executor:
            job = partial(self.__set_gsf__, 1.0)
            futures = [
                executor.submit(job, key, val) for key, val in self.tg_worker_instances.items()
            ]
            concurrent.futures.wait(futures)

    def set_machine_size_factor(self, size_factor: float):
        # print(f"set_machine_size_factor base {self.base_gsf} factor {size_factor}")
        with concurrent.futures.ThreadPoolExecutor(
            max_workers=len(self.tg_worker_instances)
        ) as executor:
            job = partial(self.__set_gsf__, size_factor)
            futures = [
                executor.submit(job, key, val) for key, val in self.tg_worker_instances.items()
            ]
            concurrent.futures.wait(futures)

    def set_machine_target_node_count(self, target_node_count: int):
        print(f"set_machine_target_node_count target_node_count {target_node_count}")
        with concurrent.futures.ThreadPoolExecutor(
            max_workers=len(self.tg_worker_instances)
        ) as executor:
            job = partial(self.__set_tnc__, target_node_count)
            futures = [
                executor.submit(job, key, val) for key, val in self.tg_worker_instances.items()
            ]
            concurrent.futures.wait(futures)

    def save_meshes(self):
        print(f"save_meshes")
        with concurrent.futures.ThreadPoolExecutor(
            max_workers=len(self.tg_worker_instances)
        ) as executor:
            futures = [
                executor.submit(self.__sve_mesh__, key, val)
                for key, val in self.tg_worker_instances.items()
            ]
            concurrent.futures.wait(futures)

    def __launch_instances__(self, ndf_file_name, tg_worker_name, tg_worker_instance):
        tg_worker_instance.pytg = launch_turbogrid(
            log_level=pyturbogrid_core.PyTurboGrid.TurboGridLogLevel.DEBUG,
            log_filename_suffix=f"_{ndf_file_name}_{tg_worker_name}",
            additional_kw_args={"local-root": "C:/ANSYSDev/gitSRC/CFX/CFXUE/src"},
        )
        tg_worker_instance.pytg.block_each_message = True
        tg_worker_instance.pytg.read_tginit(path=ndf_file_name + ".tginit", bladerow=tg_worker_name)
        tg_worker_instance.pytg.set_obj_param(
            object="/GEOMETRY/INLET", param_val_pairs="Opening Mode = Fully extend"
        )
        tg_worker_instance.pytg.set_obj_param(
            object="/GEOMETRY/OUTLET", param_val_pairs="Opening Mode = Fully extend"
        )
        # tg_worker_instance.pytg.set_obj_param(
        #     object="/TOPOLOGY SET", param_val_pairs="ATM Stop After Main Layers=True"
        # )
        tg_worker_instance.pytg.unsuspend(object="/TOPOLOGY SET")
        # av_bg_face_area = tg_worker_instance.pytg.query_average_background_face_area()
        # print(f"{tg_worker_name=} {av_bg_face_area=}")

    def __launch_instances_inf__(
        self,
        base_dir,
        neighbor_dict: dict[str, str | None],
        tg_worker_name,
        tg_worker_instance,
    ):
        tg_worker_instance.pytg = launch_turbogrid(
            log_level=pyturbogrid_core.PyTurboGrid.TurboGridLogLevel.DEBUG,
            log_filename_suffix=f"_{tg_worker_name}",
            additional_kw_args={"local-root": "C:/ANSYSDev/gitSRC/CFX/CFXUE/src"},
        )
        tg_worker_instance.pytg.block_each_message = True
        tg_worker_instance.pytg.read_inf(filename=os.path.join(base_dir, tg_worker_name))
        if neighbor_dict[tg_worker_name][0]:
            tg_worker_instance.pytg.set_obj_param(
                object="/GEOMETRY/INLET",
                param_val_pairs=f"Opening Mode = Adjacent blade, Input Filename = {os.path.join(base_dir, neighbor_dict[tg_worker_name][0])}",
            )
            tg_worker_instance.pytg.set_obj_param(
                object="/MESH DATA",
                param_val_pairs=f"Inlet Domain = Off",
            )
        else:
            tg_worker_instance.pytg.set_obj_param(
                object="/GEOMETRY/INLET", param_val_pairs=f"Opening Mode = Fully extend"
            )
        if neighbor_dict[tg_worker_name][1]:
            tg_worker_instance.pytg.set_obj_param(
                object="/GEOMETRY/OUTLET",
                param_val_pairs=f"Opening Mode = Adjacent blade, Input Filename = {os.path.join(base_dir, neighbor_dict[tg_worker_name][1])}",
            )
            tg_worker_instance.pytg.set_obj_param(
                object="/MESH DATA",
                param_val_pairs=f"Outlet Domain = Off",
            )
        else:
            tg_worker_instance.pytg.set_obj_param(
                object="/GEOMETRY/OUTLET", param_val_pairs=f"Opening Mode = Fully extend"
            )
        tg_worker_instance.pytg.unsuspend(object="/TOPOLOGY SET")

    def __set_gsf__(self, size_factor, tg_worker_name, tg_worker_instance):
        tg_worker_instance.pytg.set_global_size_factor(self.base_gsf[tg_worker_name] * size_factor)

    def __set_tnc__(self, target_node_count, tg_worker_name, tg_worker_instance):
        tg_worker_instance.pytg.set_obj_param(
            object="/MESH DATA",
            param_val_pairs=f"Mesh Size Specification Mode = Target Total Node Count, "
            f"Target Mesh Granularity = Specify, "
            f"Target Mesh Node Count = {int(target_node_count)}",
        )

    def __get_ec__(self, tg_worker_instance) -> int:
        ec = 0
        try:
            ec = int(tg_worker_instance.pytg.query_mesh_statistics()["Elements"]["Count"])
        except:
            pass
        return ec

    def __sve_mesh__(self, tg_worker_name, tg_worker_instance):
        tg_worker_instance.pytg.save_mesh(tg_worker_name + ".def")<|MERGE_RESOLUTION|>--- conflicted
+++ resolved
@@ -1,11 +1,3 @@
-<<<<<<< HEAD
-# Copyright (c) 2024 ANSYS, Inc. All rights reserved
-#
-# A multi_blade_row (MBR) instance represents a single rotating machine.
-# MBR will spawn a single_blade_row (SBR) for each blade that is being considered.
-# MBR job dispatch has two concepts. Jobs may be dispatched to a single row,
-# or multiple rows in parallel.
-=======
 # Copyright (C) 2023 - 2024 ANSYS, Inc. and/or its affiliates.
 # SPDX-FileCopyrightText: 2023 ANSYS, Inc. All rights reserved
 # SPDX-License-Identifier: MIT
@@ -29,8 +21,12 @@
 # OUT OF OR IN CONNECTION WITH THE SOFTWARE OR THE USE OR OTHER DEALINGS IN THE
 # SOFTWARE.
 
+
+# A multi_blade_row (MBR) instance represents a single rotating machine.
+# MBR will spawn a single_blade_row (SBR) for each blade that is being considered.
+# MBR job dispatch has two concepts. Jobs may be dispatched to a single row,
+# or multiple rows in parallel.
 """Module for working on a multi blade row turbomachinery case using PyTurboGrid instances in parallel."""
->>>>>>> a3bfb6de
 
 import os
 import ansys.turbogrid.core.ndf_parser.ndf_parser as ndf_parser
