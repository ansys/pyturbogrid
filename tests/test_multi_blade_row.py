--- conflicted
+++ resolved
@@ -84,20 +84,13 @@
     assert machine.get_average_base_face_areas() == before_canonical
     machine.set_machine_sizing_strategy(MachineSizingStrategy.MIN_FACE_AREA)
     print(f"Average Face Area After: {machine.get_average_base_face_areas()}")
-<<<<<<< HEAD
 
     after_canonical = (
         {"bladerow1": 0.005001607, "bladerow2": 0.004956871}
+    after_canonical_2 = {"bladerow1": 0.005001606, "bladerow2": 0.004956871}
         if int(pytestconfig.getoption("cfx_version")) < 252
         else {"bladerow1": 0.005001606, "bladerow2": 0.004956871}
     )
-    assert machine.get_average_base_face_areas() == after_canonical
-
-
-def test_multi_blade_row_sfp(pytestconfig):
-=======
-    after_canonical = {"bladerow1": 0.005001607, "bladerow2": 0.004956871}
-    after_canonical_2 = {"bladerow1": 0.005001606, "bladerow2": 0.004956871}
     assert (
         machine.get_average_base_face_areas() == after_canonical
         or machine.get_average_base_face_areas() == after_canonical_2
@@ -105,7 +98,6 @@
 
 
 def test_multi_blade_row_tgmachine(pytestconfig):
->>>>>>> 2526a699
     tg_container_launch_settings = {}
 
     pytest.turbogrid_install_type = PyTurboGrid.TurboGridLocationType.TURBOGRID_INSTALL
@@ -125,11 +117,8 @@
             "ssh_key_filename": pytestconfig.getoption("ssh_key_filename"),
         }
 
-<<<<<<< HEAD
-=======
     # Note that for non-containerized environments, turbogrid_location_type and tg_container_launch_settings are not needed
     # turbogrid_path can be None if you want the launcher to find your installation for you
->>>>>>> 2526a699
     machine = MBR(
         turbogrid_location_type=pytest.turbogrid_install_type,
         tg_container_launch_settings=tg_container_launch_settings,
@@ -137,7 +126,42 @@
         tg_kw_args=json.loads(pytestconfig.getoption("tg_kw_args")),
     )
 
-<<<<<<< HEAD
+    machine.init_from_tgmachine(
+        tgmachine_path=f"{install_path}/tests/mbr/5_stage_hannover/5_stage_hannover.TGMachine",
+    )
+    # print(f"Blade Rows: {machine.get_blade_row_names()}")
+    # print(f"Average Face Area: {machine.get_average_base_face_areas()}")
+    # print(f"Mesh Stats: {machine.get_mesh_statistics()}")
+    assert all(value != 0.0 for value in machine.get_average_base_face_areas())
+
+
+def test_multi_blade_row_sfp(pytestconfig):
+    tg_container_launch_settings = {}
+
+    pytest.turbogrid_install_type = PyTurboGrid.TurboGridLocationType.TURBOGRID_INSTALL
+    pytest.execution_mode = TestExecutionMode[pytestconfig.getoption("execution_mode")]
+    if pytest.execution_mode == TestExecutionMode.CONTAINERIZED:
+        pytest.turbogrid_install_type = (
+            PyTurboGrid.TurboGridLocationType.TURBOGRID_RUNNING_CONTAINER
+        )
+        tg_container_launch_settings = {
+            "cfxtg_command_name": pytestconfig.getoption("cfxtg_command_name"),
+            "image_name": pytestconfig.getoption("image_name"),
+            "container_name": pytestconfig.getoption("container_name"),
+            "cfx_version": pytestconfig.getoption("cfx_version"),
+            "license_file": pytestconfig.getoption("license_file"),
+            "keep_stopped_containers": pytestconfig.getoption("keep_stopped_containers"),
+            "container_env_dict": pytestconfig.getoption("container_env_dict"),
+            "ssh_key_filename": pytestconfig.getoption("ssh_key_filename"),
+        }
+
+    machine = MBR(
+        turbogrid_location_type=pytest.turbogrid_install_type,
+        tg_container_launch_settings=tg_container_launch_settings,
+        turbogrid_path=pytestconfig.getoption("local_cfxtg_path"),
+        tg_kw_args=json.loads(pytestconfig.getoption("tg_kw_args")),
+    )
+
     tginit_path = pathlib.PurePath(
         os.path.join(install_path, "tests", "sfp", "RadTurbine.tginit")
     ).as_posix()
@@ -230,13 +254,4 @@
     pprint(from_state_mesh_stats)
     diff = DeepDiff(original_mesh_stats, from_state_mesh_stats)
     print(diff)
-    machine2.quit()
-=======
-    machine.init_from_tgmachine(
-        tgmachine_path=f"{install_path}/tests/mbr/5_stage_hannover/5_stage_hannover.TGMachine",
-    )
-    # print(f"Blade Rows: {machine.get_blade_row_names()}")
-    # print(f"Average Face Area: {machine.get_average_base_face_areas()}")
-    # print(f"Mesh Stats: {machine.get_mesh_statistics()}")
-    assert all(value != 0.0 for value in machine.get_average_base_face_areas())
->>>>>>> 2526a699
+    machine2.quit()