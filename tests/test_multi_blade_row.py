# Copyright (C) 2023 - 2025 ANSYS, Inc. and/or its affiliates.
# SPDX-FileCopyrightText: 2023 ANSYS, Inc. All rights reserved
# SPDX-License-Identifier: MIT
#
#
# Permission is hereby granted, free of charge, to any person obtaining a copy
# of this software and associated documentation files (the "Software"), to deal
# in the Software without restriction, including without limitation the rights
# to use, copy, modify, merge, publish, distribute, sublicense, and/or sell
# copies of the Software, and to permit persons to whom the Software is
# furnished to do so, subject to the following conditions:
#
# The above copyright notice and this permission notice shall be included in all
# copies or substantial portions of the Software.
#
# THE SOFTWARE IS PROVIDED "AS IS", WITHOUT WARRANTY OF ANY KIND, EXPRESS OR
# IMPLIED, INCLUDING BUT NOT LIMITED TO THE WARRANTIES OF MERCHANTABILITY,
# FITNESS FOR A PARTICULAR PURPOSE AND NONINFRINGEMENT. IN NO EVENT SHALL THE
# AUTHORS OR COPYRIGHT HOLDERS BE LIABLE FOR ANY CLAIM, DAMAGES OR OTHER
# LIABILITY, WHETHER IN AN ACTION OF CONTRACT, TORT OR OTHERWISE, ARISING FROM,
# OUT OF OR IN CONNECTION WITH THE SOFTWARE OR THE USE OR OTHER DEALINGS IN THE
# SOFTWARE.


import json
import os
import pathlib

# import queue

from ansys.turbogrid.api.pyturbogrid_core import PyTurboGrid
import pytest

from ansys.turbogrid.core.multi_blade_row.multi_blade_row import MachineSizingStrategy
from ansys.turbogrid.core.multi_blade_row.multi_blade_row import multi_blade_row as MBR

# To run these tests, navigate your terminal to the root of this project (pyturbogrid)
# and use the command pytest -v. -s can be added as well to see all of the console output.
from conftest import TestExecutionMode

install_path = pathlib.PurePath(__file__).parent.parent.as_posix()


def test_multi_blade_row_basic(pytestconfig):

    tg_container_launch_settings = {}

    pytest.turbogrid_install_type = PyTurboGrid.TurboGridLocationType.TURBOGRID_INSTALL
    pytest.execution_mode = TestExecutionMode[pytestconfig.getoption("execution_mode")]
    if pytest.execution_mode == TestExecutionMode.CONTAINERIZED:
        pytest.turbogrid_install_type = (
            PyTurboGrid.TurboGridLocationType.TURBOGRID_RUNNING_CONTAINER
        )
        tg_container_launch_settings = {
            "cfxtg_command_name": pytestconfig.getoption("cfxtg_command_name"),
            "image_name": pytestconfig.getoption("image_name"),
            "container_name": pytestconfig.getoption("container_name"),
            "cfx_version": pytestconfig.getoption("cfx_version"),
            "license_file": pytestconfig.getoption("license_file"),
            "keep_stopped_containers": pytestconfig.getoption("keep_stopped_containers"),
            "container_env_dict": pytestconfig.getoption("container_env_dict"),
            "ssh_key_filename": pytestconfig.getoption("ssh_key_filename"),
        }

    # Note that for non-containerized environments, turbogrid_location_type and tg_container_launch_settings are not needed
    # turbogrid_path can be None if you want the launcher to find your installation for you
    machine = MBR(
        turbogrid_location_type=pytest.turbogrid_install_type,
        tg_container_launch_settings=tg_container_launch_settings,
        turbogrid_path=pytestconfig.getoption("local_cfxtg_path"),
        tg_kw_args=json.loads(pytestconfig.getoption("tg_kw_args")),
    )

    machine.init_from_ndf(
        ndf_path=f"{install_path}/tests/ndf/AxialFanMultiRow.ndf",
        # use_existing_tginit_cad=True,
    )

    # This is a planned point-data initialization file format
    # machine.init_from_tgmachine(f"{dir_path}/~.TGMachine")
    # blade_rows = machine.get_blade_row_names()
    print(f"Average Face Area Before: {machine.get_average_base_face_areas()}")
    before_canonical = {"bladerow1": 0.007804461, "bladerow2": 0.004956871}
    before_canonical_252_container = {"bladerow1": 0.007804869, "bladerow2": 0.004956871}
    assert (
        machine.get_average_base_face_areas() == before_canonical
        or machine.get_average_base_face_areas() == before_canonical_252_container
    )
    machine.set_machine_sizing_strategy(MachineSizingStrategy.MIN_FACE_AREA)
    print(f"Average Face Area After: {machine.get_average_base_face_areas()}")
<<<<<<< HEAD

    after_canonical = (
        {"bladerow1": 0.005001607, "bladerow2": 0.004956871}
        if int(pytestconfig.getoption("cfx_version")) < 252
        else {"bladerow1": 0.005001606, "bladerow2": 0.004956871}
=======
    after_canonical = {"bladerow1": 0.005001607, "bladerow2": 0.004956871}
    after_canonical_2 = {"bladerow1": 0.005001606, "bladerow2": 0.004956871}
    after_canonical_252_container = {"bladerow1": 0.005001862, "bladerow2": 0.004956871}
    assert (
        machine.get_average_base_face_areas() == after_canonical
        or machine.get_average_base_face_areas() == after_canonical_2
        or machine.get_average_base_face_areas() == after_canonical_252_container
>>>>>>> 828114d6
    )
    assert machine.get_average_base_face_areas() == after_canonical


def test_multi_blade_row_tgmachine(pytestconfig):
    tg_container_launch_settings = {}

    pytest.turbogrid_install_type = PyTurboGrid.TurboGridLocationType.TURBOGRID_INSTALL
    pytest.execution_mode = TestExecutionMode[pytestconfig.getoption("execution_mode")]
    if pytest.execution_mode == TestExecutionMode.CONTAINERIZED:
        pytest.turbogrid_install_type = (
            PyTurboGrid.TurboGridLocationType.TURBOGRID_RUNNING_CONTAINER
        )
        tg_container_launch_settings = {
            "cfxtg_command_name": pytestconfig.getoption("cfxtg_command_name"),
            "image_name": pytestconfig.getoption("image_name"),
            "container_name": pytestconfig.getoption("container_name"),
            "cfx_version": pytestconfig.getoption("cfx_version"),
            "license_file": pytestconfig.getoption("license_file"),
            "keep_stopped_containers": pytestconfig.getoption("keep_stopped_containers"),
            "container_env_dict": pytestconfig.getoption("container_env_dict"),
            "ssh_key_filename": pytestconfig.getoption("ssh_key_filename"),
        }

    # Note that for non-containerized environments, turbogrid_location_type and tg_container_launch_settings are not needed
    # turbogrid_path can be None if you want the launcher to find your installation for you
    machine = MBR(
        turbogrid_location_type=pytest.turbogrid_install_type,
        tg_container_launch_settings=tg_container_launch_settings,
        turbogrid_path=pytestconfig.getoption("local_cfxtg_path"),
        tg_kw_args=json.loads(pytestconfig.getoption("tg_kw_args")),
    )

    machine.init_from_tgmachine(
        tgmachine_path=f"{install_path}/tests/mbr/5_stage_hannover/5_stage_hannover.TGMachine",
        # disable_lma=True,
    )
<<<<<<< HEAD
    # print(f"Blade Rows: {machine.get_blade_row_names()}")
    # print(f"Average Face Area: {machine.get_average_base_face_areas()}")
    # print(f"Mesh Stats: {machine.get_mesh_statistics()}")
    assert all(value != 0.0 for value in machine.get_average_base_face_areas())


def test_multi_blade_row_sfp(pytestconfig):
    tg_container_launch_settings = {}

    pytest.turbogrid_install_type = PyTurboGrid.TurboGridLocationType.TURBOGRID_INSTALL
    pytest.execution_mode = TestExecutionMode[pytestconfig.getoption("execution_mode")]
    if pytest.execution_mode == TestExecutionMode.CONTAINERIZED:
        pytest.turbogrid_install_type = (
            PyTurboGrid.TurboGridLocationType.TURBOGRID_RUNNING_CONTAINER
        )
        tg_container_launch_settings = {
            "cfxtg_command_name": pytestconfig.getoption("cfxtg_command_name"),
            "image_name": pytestconfig.getoption("image_name"),
            "container_name": pytestconfig.getoption("container_name"),
            "cfx_version": pytestconfig.getoption("cfx_version"),
            "license_file": pytestconfig.getoption("license_file"),
            "keep_stopped_containers": pytestconfig.getoption("keep_stopped_containers"),
            "container_env_dict": pytestconfig.getoption("container_env_dict"),
            "ssh_key_filename": pytestconfig.getoption("ssh_key_filename"),
        }

    machine = MBR(
        turbogrid_location_type=pytest.turbogrid_install_type,
        tg_container_launch_settings=tg_container_launch_settings,
        turbogrid_path=pytestconfig.getoption("local_cfxtg_path"),
        tg_kw_args=json.loads(pytestconfig.getoption("tg_kw_args")),
    )

    tginit_path = pathlib.PurePath(
        os.path.join(install_path, "tests", "sfp", "RadTurbine.tginit")
    ).as_posix()

    machine.init_from_tginit(
        tginit_path=tginit_path,
        blade_rows_to_mesh=machine.get_blade_row_names_from_tginit(tginit_path),
        tg_log_level=PyTurboGrid.TurboGridLogLevel[pytestconfig.getoption("client_log_level")],
    )

    # ----------- #

    # available_sfps = machine.get_secondary_flow_paths_from_tginit(tginit_path)
    # print(f"available_sfps: {available_sfps}")

    # for sfp_name in available_sfps:
    #     machine.add_secondary_flow_path_from_tginit(sfp_name=sfp_name, tginit_path=tginit_path)

    # available_theta_meshes = machine.get_available_secondary_flow_path_meshes()
    # print(f"available_theta_meshes: {available_theta_meshes}")

    # scene_graph: queue.Queue = machine.get_machine_boundary_surfaces()
    # assert scene_graph.qsize() == 24

    # ----------- #

    # from pprint import pprint

    # import pyvista as pv
    # import random

    # p = pv.Plotter()
    # while not scene_graph.empty():
    #     mesh = scene_graph.get()
    #     pprint(mesh)
    #     p.add_mesh(mesh, color=[random.random(), random.random(), random.random()])
    # p.show(None)


def test_multi_blade_row_save(pytestconfig):
    machine = MBR(
        turbogrid_location_type=PyTurboGrid.TurboGridLocationType.TURBOGRID_INSTALL,
        turbogrid_path=pytestconfig.getoption("local_cfxtg_path"),
        tg_kw_args=json.loads(pytestconfig.getoption("tg_kw_args")),
    )

    tginit_path = pathlib.PurePath(
        os.path.join(install_path, "tests", "sfp", "RadTurbine.tginit")
    ).as_posix()

    machine.init_from_tginit(
        tginit_path=tginit_path,
        blade_rows_to_mesh=machine.get_blade_row_names_from_tginit(tginit_path),
        tg_log_level=PyTurboGrid.TurboGridLogLevel[pytestconfig.getoption("client_log_level")],
    )

    for br_name, io_positions_dict in {
        "IGV": {"outlet": [0.5, 0.5]},
        "Main": {"outlet": [0.3, 0.3]},
    }.items():
        machine.set_inlet_outlet_parametric_positions(
            br_name,
            [],
            io_positions_dict["outlet"],
        )

    original_mesh_stats = machine.get_mesh_statistics()
    dict_result = machine.save_state()
    print(dict_result)
    save_path = os.path.join(install_path, "tests", "_testdata", "mbr_state.tst")
    with open(save_path, "w", encoding="utf-8") as f:
        f.write(json.dumps(dict_result))
    machine.quit()

    machine2 = MBR(
        turbogrid_location_type=PyTurboGrid.TurboGridLocationType.TURBOGRID_INSTALL,
        turbogrid_path=pytestconfig.getoption("local_cfxtg_path"),
        tg_kw_args=json.loads(pytestconfig.getoption("tg_kw_args")),
    )

    machine2.init_from_state(str(save_path))
    from_state_mesh_stats = machine2.get_mesh_statistics()

    from deepdiff import DeepDiff
    from pprint import pprint

    print("original_mesh_stats")
    pprint(original_mesh_stats)
    print("from_state_mesh_stats")
    pprint(from_state_mesh_stats)
    diff = DeepDiff(original_mesh_stats, from_state_mesh_stats)
    print(diff)
    machine2.quit()
=======
    machine.disable_lma()
    print(f"Blade Rows: {machine.get_blade_row_names()}")
    print(f"Average Face Area: {machine.get_average_base_face_areas()}")
    print(f"Mesh Stats: {machine.get_mesh_statistics()}")
    assert all(
        br_face_area != 0.0
        for br_name, br_face_area in machine.get_average_base_face_areas().items()
    )
>>>>>>> 828114d6
<|MERGE_RESOLUTION|>--- conflicted
+++ resolved
@@ -88,23 +88,18 @@
     )
     machine.set_machine_sizing_strategy(MachineSizingStrategy.MIN_FACE_AREA)
     print(f"Average Face Area After: {machine.get_average_base_face_areas()}")
-<<<<<<< HEAD
 
     after_canonical = (
         {"bladerow1": 0.005001607, "bladerow2": 0.004956871}
         if int(pytestconfig.getoption("cfx_version")) < 252
         else {"bladerow1": 0.005001606, "bladerow2": 0.004956871}
-=======
-    after_canonical = {"bladerow1": 0.005001607, "bladerow2": 0.004956871}
-    after_canonical_2 = {"bladerow1": 0.005001606, "bladerow2": 0.004956871}
+    )
+
     after_canonical_252_container = {"bladerow1": 0.005001862, "bladerow2": 0.004956871}
     assert (
         machine.get_average_base_face_areas() == after_canonical
-        or machine.get_average_base_face_areas() == after_canonical_2
         or machine.get_average_base_face_areas() == after_canonical_252_container
->>>>>>> 828114d6
-    )
-    assert machine.get_average_base_face_areas() == after_canonical
+    )
 
 
 def test_multi_blade_row_tgmachine(pytestconfig):
@@ -140,7 +135,14 @@
         tgmachine_path=f"{install_path}/tests/mbr/5_stage_hannover/5_stage_hannover.TGMachine",
         # disable_lma=True,
     )
-<<<<<<< HEAD
+    machine.disable_lma()
+    print(f"Blade Rows: {machine.get_blade_row_names()}")
+    print(f"Average Face Area: {machine.get_average_base_face_areas()}")
+    print(f"Mesh Stats: {machine.get_mesh_statistics()}")
+    assert all(
+        br_face_area != 0.0
+        for br_name, br_face_area in machine.get_average_base_face_areas().items()
+    )
     # print(f"Blade Rows: {machine.get_blade_row_names()}")
     # print(f"Average Face Area: {machine.get_average_base_face_areas()}")
     # print(f"Mesh Stats: {machine.get_mesh_statistics()}")
@@ -266,14 +268,4 @@
     pprint(from_state_mesh_stats)
     diff = DeepDiff(original_mesh_stats, from_state_mesh_stats)
     print(diff)
-    machine2.quit()
-=======
-    machine.disable_lma()
-    print(f"Blade Rows: {machine.get_blade_row_names()}")
-    print(f"Average Face Area: {machine.get_average_base_face_areas()}")
-    print(f"Mesh Stats: {machine.get_mesh_statistics()}")
-    assert all(
-        br_face_area != 0.0
-        for br_name, br_face_area in machine.get_average_base_face_areas().items()
-    )
->>>>>>> 828114d6
+    machine2.quit()