name: GitHub CI

# 'on' controls when this script is run.
on:
  pull_request: # This means every time a PR is made, the script runs.
  workflow_dispatch: # This means when looking at the repo, you can click 'actions' then 'GitHub CI', and select 'Run Workflow' on any targets branch .
  push: # This means after a push (to main branch) This script also runs, just to be sure everything is fine.
    tags:
      - "v*"
    branches:
      - main

# Environment Variables
env:
  ANSYSLMD_LICENSE_FILE: 1055@${{ secrets.LICENSE_SERVER }}
  MAIN_PYTHON_VERSION: '3.10' # We need 3.9 for building sphinx
  LIBRARY_NAME: 'ansys-turbogrid-core' # The repo name
  LIBRARY_NAMESPACE: 'ansys.turbogrid.core'
  DOCUMENTATION_CNAME: 'turbogrid.docs.pyansys.com'
  #PIP_EXTRA_INDEX_URL: 'https://${{ secrets.PYANSYS_PYPI_PRIVATE_PAT }}@pkgs.dev.azure.com/pyansys/_packaging/pyansys/pypi/simple/'

# This deals with concurrent runs of this script.
concurrency:
  group: ${{ github.workflow }}-${{ github.ref }}
  cancel-in-progress: true # This means multiple runs of the same script on the same branch will cancel the oldest ones.

# Under here we have the scheduler graph of all the jobs, each being a vertex, directed by the 'needs:' fields (needs describes a child node).
jobs:

# The style job will fail if any changes are needed by any styler. 
# The best way to avoid these failures is to install the styler on your vscode, with format-on-save.
# There are numerous internet tutorials to follow for all the installation and settings configurations.
  code-style:
    name: "Code Style Checks"
    runs-on: ubuntu-latest
    steps:
      - name: "Ansys code style checks"
        uses: ansys/actions/code-style@v5 # This action looks in .pre-commit-config.yaml for code check tasks.
        with:
          python-version: ${{ env.MAIN_PYTHON_VERSION }}

  docs-style:
    name: "Documentation Style Checks"
    runs-on: ubuntu-latest
    steps:
      - name: Ansys documentation style checks
        uses: ansys/actions/doc-style@v5
        with:
          token: ${{ secrets.GITHUB_TOKEN }}  
  
  prereqs:
    name: "Pre-requisites for docs and tests"          
    runs-on: ubuntu-latest
    needs: [code-style, docs-style]
    steps:
      - name: Login to GitHub Container Registry
        uses: docker/login-action@v3
        with:
          registry: ghcr.io
          username: ${{ github.actor }}
          password: ${{ secrets.GITHUB_TOKEN }}

      - name: Pull TurboGrid Linux Image
        run: |
          docker network ls
          docker pull ghcr.io/ansys/ansys-api-turbogrid/tglin_reduced_ndf:242    

      - name: Save Docker image to a file
        run: docker save -o image.tar ghcr.io/ansys/ansys-api-turbogrid/tglin_reduced_ndf:242  
  
      - name: Cache Docker image file
        uses: actions/cache@v2
        with:
          path: image.tar
          key: myimage-${{ github.sha }}
          restore-keys: myimage-

  docs-build:
    name: "Build documentation"
    runs-on: ubuntu-latest
    needs: [prereqs]
    env:
      ANSYSLMD_LICENSE_FILE: 1055@${{ secrets.LICENSE_SERVER }}
      PYTURBOGRID_DOC_VERSION: 242
      PYTURBOGRID_DOC_ENGINE_CONNECTION: 6000    
    steps:
      - name: Restore Cached Docker image file
        uses: actions/cache@v2
        with:
          path: image.tar
          key: myimage-${{ github.sha }}
          restore-keys: myimage-

      - name: Load Docker image from file
        run: docker load -i image.tar

      - uses: ansys/actions/doc-build@v5
        with:
          python-version: ${{ env.MAIN_PYTHON_VERSION }}
  
  wheelhouse:
    name: "Build wheelhouse for ${{ matrix.os }} and Python ${{ matrix.python-version }}"
    runs-on: ${{ matrix.os }}
    needs: [code-style]
    strategy:
      fail-fast: false
      matrix:
        os: [windows-latest]
        python-version: ['3.9', '3.10', '3.11', '3.12']
    steps:
      - uses: ansys/actions/build-wheelhouse@v5
        with:
          library-name: ${{ env.LIBRARY_NAME }}
          operating-system: ${{ matrix.os }}
          python-version: ${{ matrix.python-version }}
          check-licenses: false # issues with pyvista "cmocean 4.0.3 has UNKNOWN license" and "colorcet 3.1.0 has CC-BY license"


  smoke-tests:
    name: "Build wheelhouse and Test for ${{ matrix.os }} and Python ${{ matrix.python-version }}"
    runs-on: ${{ matrix.os }}
    needs: [prereqs]
    strategy:
      fail-fast: false
      matrix:
        os: [ubuntu-latest]
        python-version: ['3.9', '3.10', '3.11', '3.12']
    steps:
      - uses: ansys/actions/build-wheelhouse@v5
        with:
          library-name: ${{ env.LIBRARY_NAME }}
          operating-system: ${{ matrix.os }}
<<<<<<< HEAD
          python-version: ${{ matrix.python-version }}
          check-licenses: false # issues with pyvista "cmocean 4.0.3 has UNKNOWN license" and "colorcet 3.1.0 has CC-BY license"

      - name: Login to GitHub Container Registry
        uses: docker/login-action@v3
=======
          python-version: ${{ matrix.python-version }}        

      - name: Restore Cached Docker image file
        uses: actions/cache@v2
>>>>>>> 309ba33e
        with:
          path: image.tar
          key: myimage-${{ github.sha }}
          restore-keys: myimage-

      - name: Load Docker image from file
        run: docker load -i image.tar

      - name: Create Key
        uses: mobiledevops/secret-to-file-action@v1
        with:
          base64-encoded-secret: ${{ secrets.CONTAINER_ACCESS_KEY }}
          filename: "tg_container_key"
          working-directory: "." 

      - name: Check if file exists
        id: check_file
        run: |
          if [ -f "tg_container_key" ]; then
            echo "File 'tg_container_key' exists and its size is $(stat -c%s tg_container_key) bytes"
          else
            echo "File tg_container_key does not exist"
            exit 1
          fi
          
      - name: Run Unit Tests
        run: |
          docker image ls
          pip install pytest
          pip install pytest-cov
          pip install fabric
          pip install .
          python3 -u -m pytest -vs --execution_mode=CONTAINERIZED --license_file=${{ env.ANSYSLMD_LICENSE_FILE }} --image_name=ghcr.io/ansys/ansys-api-turbogrid/tglin_reduced_ndf:242 --cfxtg_command_name=cfxtgpynoviewer --cfx_version=242 --ssh_key_filename=./tg_container_key --local_cfxtg_path="/" --container_env_dict='{"CUE_DEBUG_PY_COMMS":"1"}'


# The build job is responsible for creating the build artifact and uploading it to PYPI using twine.
  build-library:
    name: Build library
    needs: [wheelhouse, smoke-tests, docs-build]
    runs-on: ubuntu-latest
    steps:
      - name: "Build library source and wheel artifacts"
        uses: ansys/actions/build-library@v5
        with:
          library-name: ${{ env.LIBRARY_NAME }}
          python-version: ${{ env.MAIN_PYTHON_VERSION }}

# Only a tagged commit that begins with 'v' will get pushed to the index.
# The developer MUST make sure that:
#   1. The commit has this tag. The actual package version is taken from __init__.py's __version__.
#   2. The commit is done within a matching branch release/v*
#   3. The file src\ansys\turbogrid\core\__init__.py's __version__ is updated to match the above 2.

  release:
    name: Release project
    if: github.event_name == 'push' && contains(github.ref, 'refs/tags')
    needs: [build-library]
    runs-on: ubuntu-latest
    steps:
      - name: "Release to the private PyPI repository"
        uses: ansys/actions/release-pypi-private@v5
        with:
          library-name: ${{ env.LIBRARY_NAME }}
          twine-username: "__token__"
          twine-token: ${{ secrets.PYANSYS_PYPI_PRIVATE_PAT }}

      - name: Release to the public PyPI repository
        uses: ansys/actions/release-pypi-public@v5
        with:
          library-name: ${{ env.LIBRARY_NAME }}
          twine-username: "__token__"
          twine-token: ${{ secrets.PYPI_TOKEN }}

      - name: "Release to GitHub"
        uses: ansys/actions/release-github@v5
        with:
          library-name: ${{ env.LIBRARY_NAME }}

  doc-deploy-dev:
    name: "Deploy development documentation"
    if: github.ref == 'refs/heads/main'
    runs-on: ubuntu-latest
    needs: [build-library]
    steps:
      - uses: ansys/actions/doc-deploy-dev@v5
        with:
          cname: ${{ env.DOCUMENTATION_CNAME }}
          token: ${{ secrets.GITHUB_TOKEN }}

  doc-deploy-stable:
    name: "Deploy stable documentation"
    if: github.event_name == 'push' && contains(github.ref, 'refs/tags')
    runs-on: ubuntu-latest
    needs: [release]
    steps:
      - uses: ansys/actions/doc-deploy-stable@v5
        with:
          cname: ${{ env.DOCUMENTATION_CNAME }}
          token: ${{ secrets.GITHUB_TOKEN }}
          python-version: ${{ env.MAIN_PYTHON_VERSION }}<|MERGE_RESOLUTION|>--- conflicted
+++ resolved
@@ -130,18 +130,10 @@
         with:
           library-name: ${{ env.LIBRARY_NAME }}
           operating-system: ${{ matrix.os }}
-<<<<<<< HEAD
-          python-version: ${{ matrix.python-version }}
-          check-licenses: false # issues with pyvista "cmocean 4.0.3 has UNKNOWN license" and "colorcet 3.1.0 has CC-BY license"
-
-      - name: Login to GitHub Container Registry
-        uses: docker/login-action@v3
-=======
           python-version: ${{ matrix.python-version }}        
 
       - name: Restore Cached Docker image file
         uses: actions/cache@v2
->>>>>>> 309ba33e
         with:
           path: image.tar
           key: myimage-${{ github.sha }}
