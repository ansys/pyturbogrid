name: GitHub CI

# 'on' controls when this script is run.
on:
  pull_request: # This means every time a PR is made, the script runs.
  workflow_dispatch: # This means when looking at the repo, you can click 'actions' then 'GitHub CI', and select 'Run Workflow' on any targets branch .
  push: # This means after a push (to main branch) This script also runs, just to be sure everything is fine.
    tags:
      - "*"
    branches:
      - main

# Environment Variables
env:
<<<<<<< HEAD
  MAIN_PYTHON_VERSION: '3.10' # We need at least 3.9 for building sphinx, and pyansys requires version 3.10
  PACKAGE_NAME: 'pyturbogrid' # The repo name
  PACKAGE_NAMESPACE: 'pyturbogrid'
=======
  MAIN_PYTHON_VERSION: '3.10' # We need 3.9 for building sphinx
  LIBRARY_NAME: 'ansys-turbogrid-core' # The repo name
  LIBRARY_NAMESPACE: 'ansys.turbogrid.core'
>>>>>>> eb1354e0
  DOCUMENTATION_CNAME: 'turbogrid.docs.pyansys.com'
  PIP_EXTRA_INDEX_URL: 'https://${{ secrets.PYANSYS_PYPI_PRIVATE_PAT }}@pkgs.dev.azure.com/pyansys/_packaging/pyansys/pypi/simple/'

# This deals with concurrent runs of this script.
concurrency:
  group: ${{ github.workflow }}-${{ github.ref }}
  cancel-in-progress: true # This means multiple runs of the same script on the same branch will cancel the oldest ones.

# Under here we have the scheduler graph of all the jobs, each being a vertex, directed by the 'needs:' fields (needs describes a child node).
jobs:

# The style job will fail if any changes are needed by any styler. 
# The best way to avoid these failures is to install the styler on your vscode, with format-on-save.
# There are numerous internet tutorials to follow for all the installation and settings configurations.
  code-style:
    name: "Code Style Checks"
    runs-on: ubuntu-latest
    steps:
      - name: "PyAnsys code style checks"
        uses: pyansys/actions/code-style@v4 # This action looks in .pre-commit-config.yaml for code check tasks.
        with:
          python-version: ${{ env.MAIN_PYTHON_VERSION }}

  doc-style:
    name: "Documentation Style Checks"
    runs-on: ubuntu-latest
    steps:
      - name: PyAnsys documentation style checks
        uses: pyansys/actions/doc-style@v3
        with:
          token: ${{ secrets.GITHUB_TOKEN }}  
  
  doc-build:
# Documentation is built in the environment of this script run,
# it is uploaded as a build artifact, then sent to the doc website.
    name: "Documentation"
    needs: [doc-style]
    runs-on: ubuntu-latest
    steps:
      - uses: actions/checkout@v3 # This checks out the repo, with the base directory being the base repo directory.

      - name: "Set up Python"
        uses: actions/setup-python@v4
        with:
<<<<<<< HEAD
          python-version: '3.10'
=======
          python-version: '3.10' # 3.9 is required for Sphinx
>>>>>>> eb1354e0

# Using the newest version of pip, install all the dependencies.
# The syntax .[NAME] refers to the project.optional-dependencies in pyproject.toml
      - name: "Install packages for documentation build"
        run: |
          python -m venv ./.venv
          source ./.venv/bin/activate
          python -m pip install -U pip
          python -m pip install ansys-turbogrid-api --index-url https://${{ secrets.PYANSYS_PYPI_PRIVATE_PAT }}@pkgs.dev.azure.com/pyansys/_packaging/pyansys/pypi/simple/ --no-dependencies      
          python -m pip install .[doc]

      - name: Build the documentation (HTML)
        run: |
          source ./.venv/bin/activate
          cd doc
          make html
 
# Upload the doc/build/html folder as a build artifact.
# You can see the artifact on the action page, if the run succeeded.
      - name: "Upload HTML documentation"
        uses: actions/upload-artifact@v3
        with:
          name: "documentation-html"
          path: doc/_build/html
          retention-days: 7

# Currently, we update the doc on every script run.
# TODO: we need a better system for controlling when documentation is updated.
      - name: "Deploy dev doc"
        uses: pyansys/actions/doc-deploy-dev@v3
        with:
          doc-artifact-name: 'documentation-html'
          cname: ${{ env.DOCUMENTATION_CNAME }}
          token: ${{ secrets.GITHUB_TOKEN }}

# # Stable doc, which is versioned, but I don't know how yet.
#      - name: "Deploy release doc"
#        uses: pyansys/actions/doc-deploy-stable@v3
#        with:
#          doc-artifact-name: 'documentation-html'
#          cname: ${{ env.DOCUMENTATION_CNAME }}
#          token: ${{ secrets.GITHUB_TOKEN }}
#          python-version: ${{ env.MAIN_PYTHON_VERSION }}


# The build job is responsible for creating the build artifact and uploading it to PYPI using twine.
  build:
    name: Build
    needs: [code-style]
    runs-on: ubuntu-latest

    steps:
      - uses: actions/checkout@v3

      - name: Setup Python
        uses: actions/setup-python@v4
        with:
          python-version: '3.10'

      - name: Pull PyTurboGrid API Package
        run: |
          python -m pip install ansys-turbogrid-api --index-url https://${{ secrets.PYANSYS_PYPI_PRIVATE_PAT }}@pkgs.dev.azure.com/pyansys/_packaging/pyansys/pypi/simple/ --no-dependencies        

      - name: "Build library source and wheel artifacts"
        uses: pyansys/actions/build-library@v4
        with:
          library-name: ${{ env.PACKAGE_NAME }}

      - name: "Build a wheelhouse of the Python library"
        uses: pyansys/actions/build-wheelhouse@v4
        with:
          library-name: ${{ env.PACKAGE_NAME }}
          library-namespace: ${{ env.PACKAGE_NAMESPACE }}
          operating-system: windows-latest
          python-version: '3.10'

      - name: "Release to the private PyPI repository"
        uses: pyansys/actions/release-pypi-private@v1
        with:
          library-name: ${{ env.PACKAGE_NAME }}
          twine-username: "__token__"
          twine-token: ${{ secrets.PYANSYS_PYPI_PRIVATE_PAT }}

      # - name: Build package
      #   run: |
      #     python -m pip install build
      #     python -m build

      # - name: Check package
      #   run: |
      #     pip install twine
      #     twine check dist/*

      # - name: "Upload wheel and binaries"
      #   uses: actions/upload-artifact@v3
      #   with:
      #     name: ${{ env.PACKAGE_NAME }}-artifacts
      #     path: dist/
      #     retention-days: 7


<|MERGE_RESOLUTION|>--- conflicted
+++ resolved
@@ -12,15 +12,9 @@
 
 # Environment Variables
 env:
-<<<<<<< HEAD
-  MAIN_PYTHON_VERSION: '3.10' # We need at least 3.9 for building sphinx, and pyansys requires version 3.10
-  PACKAGE_NAME: 'pyturbogrid' # The repo name
-  PACKAGE_NAMESPACE: 'pyturbogrid'
-=======
   MAIN_PYTHON_VERSION: '3.10' # We need 3.9 for building sphinx
   LIBRARY_NAME: 'ansys-turbogrid-core' # The repo name
   LIBRARY_NAMESPACE: 'ansys.turbogrid.core'
->>>>>>> eb1354e0
   DOCUMENTATION_CNAME: 'turbogrid.docs.pyansys.com'
   PIP_EXTRA_INDEX_URL: 'https://${{ secrets.PYANSYS_PYPI_PRIVATE_PAT }}@pkgs.dev.azure.com/pyansys/_packaging/pyansys/pypi/simple/'
 
@@ -65,11 +59,8 @@
       - name: "Set up Python"
         uses: actions/setup-python@v4
         with:
-<<<<<<< HEAD
-          python-version: '3.10'
-=======
           python-version: '3.10' # 3.9 is required for Sphinx
->>>>>>> eb1354e0
+
 
 # Using the newest version of pip, install all the dependencies.
 # The syntax .[NAME] refers to the project.optional-dependencies in pyproject.toml
